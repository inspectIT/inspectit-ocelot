This website was created with [Docusaurus](https://docusaurus.io/).

# What's In This Document

* [Get Started in 5 Minutes](#get-started-in-5-minutes)
* [Directory Structure](#directory-structure)
* [Editing Content](#editing-content)
* [Adding Content](#adding-content)
* [Full Documentation](#full-documentation)

# Get Started in 5 Minutes

1. Make sure all the dependencies for the website are installed:

```sh
# Install dependencies
$ yarn
```
2. Run your dev server:

```sh
# Start the site
$ yarn start
```

<<<<<<< HEAD
=======
2.1 Access the documentation of the latest release version:

You can access the documentation of the latest release at [http://localhost:3000/inspectit-ocelot/docs/doc1](http://localhost:3000/inspectit-ocelot/docs/doc1).

2.1 Access the preview version (default for local development):

You can access the preview version of the documentation at
[http://localhost:3000/inspectit-ocelot/docs/next/doc1](http://localhost:3000/inspectit-ocelot/docs/next/doc1)
(note the **/next/** sub-path). 

This is the default for local deveopment.

>>>>>>> 67c83610
## Directory Structure

Your project file structure should look something like this

```
my-docusaurus/
  docs/
    doc-1.md
    doc-2.md
    doc-3.md
  website/
    blog/
      2016-3-11-oldest-post.md
      2017-10-24-newest-post.md
    core/
    node_modules/
    pages/
    static/
      css/
      img/
    package.json
    sidebar.json
    siteConfig.js
```

# Editing Content

## Editing an existing docs page

Edit docs by navigating to `docs/` and editing the corresponding document:

`docs/doc-to-be-edited.md`

```markdown
---
id: page-needs-edit
title: This Doc Needs To Be Edited
---

Edit me...
```

For more information about docs, click [here](https://docusaurus.io/docs/en/navigation)

## Editing an existing blog post

Edit blog posts by navigating to `website/blog` and editing the corresponding post:

`website/blog/post-to-be-edited.md`
```markdown
---
id: post-needs-edit
title: This Blog Post Needs To Be Edited
---

Edit me...
```

For more information about blog posts, click [here](https://docusaurus.io/docs/en/adding-blog)

# Adding Content

## Adding a new docs page to an existing sidebar

1. Create the doc as a new markdown file in `/docs`, example `docs/newly-created-doc.md`:

```md
---
id: newly-created-doc
title: This Doc Needs To Be Edited
---

My new content here..
```

1. Refer to that doc's ID in an existing sidebar in `website/sidebar.json`:

```javascript
// Add newly-created-doc to the Getting Started category of docs
{
  "docs": {
    "Getting Started": [
      "quick-start",
      "newly-created-doc" // new doc here
    ],
    ...
  },
  ...
}
```

For more information about adding new docs, click [here](https://docusaurus.io/docs/en/navigation)

## Adding a new blog post

1. Make sure there is a header link to your blog in `website/siteConfig.js`:

`website/siteConfig.js`
```javascript
headerLinks: [
    ...
    { blog: true, label: 'Blog' },
    ...
]
```

2. Create the blog post with the format `YYYY-MM-DD-My-Blog-Post-Title.md` in `website/blog`:

`website/blog/2018-05-21-New-Blog-Post.md`

```markdown
---
author: Frank Li
authorURL: https://twitter.com/foobarbaz
authorFBID: 503283835
title: New Blog Post
---

Lorem Ipsum...
```

For more information about blog posts, click [here](https://docusaurus.io/docs/en/adding-blog)

## Adding items to your site's top navigation bar

1. Add links to docs, custom pages or external links by editing the headerLinks field of `website/siteConfig.js`:

`website/siteConfig.js`
```javascript
{
  headerLinks: [
    ...
    /* you can add docs */
    { doc: 'my-examples', label: 'Examples' },
    /* you can add custom pages */
    { page: 'help', label: 'Help' },
    /* you can add external links */
    { href: 'https://github.com/facebook/Docusaurus', label: 'GitHub' },
    ...
  ],
  ...
}
```

For more information about the navigation bar, click [here](https://docusaurus.io/docs/en/navigation)

## Adding custom pages

1. Docusaurus uses React components to build pages. The components are saved as .js files in `website/pages/en`:
1. If you want your page to show up in your navigation header, you will need to update `website/siteConfig.js` to add to the `headerLinks` element:

`website/siteConfig.js`
```javascript
{
  headerLinks: [
    ...
    { page: 'my-new-custom-page', label: 'My New Custom Page' },
    ...
  ],
  ...
}
```

For more information about custom pages, click [here](https://docusaurus.io/docs/en/custom-pages).

# Full Documentation

Full documentation can be found on the [website](https://docusaurus.io/).<|MERGE_RESOLUTION|>--- conflicted
+++ resolved
@@ -23,8 +23,6 @@
 $ yarn start
 ```
 
-<<<<<<< HEAD
-=======
 2.1 Access the documentation of the latest release version:
 
 You can access the documentation of the latest release at [http://localhost:3000/inspectit-ocelot/docs/doc1](http://localhost:3000/inspectit-ocelot/docs/doc1).
@@ -37,7 +35,6 @@
 
 This is the default for local deveopment.
 
->>>>>>> 67c83610
 ## Directory Structure
 
 Your project file structure should look something like this
