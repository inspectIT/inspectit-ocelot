---
id: Breaking Changes
title: Breaking Changes
---
<<<<<<< HEAD
## Breaking changes in 1.15.0
=======
## Breaking changes in 2.X.X
>>>>>>> 28dbc899

### Integration of the OpenTelemetry OpenCensus Shim

Starting with the current release, inspectIT Ocelot migrates from OpenCensus to [OpenTelemetry](https://github.com/open-telemetry). As a first step, we include the [OpenTelemetry OpenCensus Shim](https://github.com/open-telemetry/opentelemetry-java/tree/main/opencensus-shim). inspectIT Ocelot still uses and supports the [OpenCensus-API](https://opencensus.io/quickstart/java/), but the exporter implementations of OpenTelemetry are used.

### Updated trace and metric exporter services

Due to the migration from OpenCensus to OpenTelemetry, several trace and metric exporter services are disabled or have been removed. The only exporters supported in the current version are `Logging` [metric](metrics/metric-exporters.md#logging) and [trace](tracing/tracing-exporters.md#logging) exporters. 

The [Jaeger](tracing/tracing-exporters.md#jaeger-exporter) and [Zipkin](tracing/tracing-exporters.md#zipking-exporter) trace exporters as well as the [Prometheus](metrics/metric-exporters.md#prometheus-exporter) and [InfluxDB](metrics/metric-exporters.md#influxdb-exporter) metric exporters are disabled until they are properly integrated with OpenTelemetry.
The `OpenCensus Agent Exporter` (for metrics and traces) has been completely removed and will not be supported in the future.
<<<<<<< HEAD
=======

## Breaking changes in 1.15.0

### New definition of exporters' enabled property

Instead of a Boolean, the `enabled` property of exporters is now an enum with the values `DISABLED`, `ENABLED` and `IF_CONFIGURED` to express the behaviour of this property more clearly.
For now old configurations using `true` and `false` will still work and be converted to their equivalent new values `IF_CONFIGURED` and `DISABLED` respectively.
This conversion is however deprecated, so configurations should still be updated to the new values.

### Prometheus exporter disabled by default

By default, the Prometheus exporter is now disabled.
This was changed so the exporter's behaviour is in line with the behaviour of other exporters, i.e. it will not run without changing the default settings.
To enable the Prometheus exporter, set its `enabled` property to `ENABLED`.
>>>>>>> 28dbc899

## Breaking changes in 1.12.2

There are no breaking changes for version 1.12.2.

## Breaking changes in 1.12.1

There are no breaking changes for version 1.12.1.

## Breaking changes in 1.12.0

There are no breaking changes for version 1.12.0.

## Breaking changes in 1.11.1

There are no breaking changes for version 1.11.1.

## Breaking changes in 1.11.0

There are no breaking changes for version 1.11.0.


## Breaking changes in 1.10.1

There are no breaking changes for version 1.10.1.


## Breaking changes in 1.10.0

There are no breaking changes for version 1.10.0.


## Breaking changes in 1.9.0

### Upgraded OpenTelemetry of the EUM Server

The EUM server provides the functionality to receive OpenTelemetry spans and forward them to a tracing backend.

Until now, an early alpha version of OpenTelemetry was used for this purpose, which has now been upgraded to the current, stable version.
As a result, spans from OpenTelemetry libraries older than version `0.9` are no longer compatible and can no longer be processed.

This also means that third-party applications are no longer compatible with the EUM server that did not use OpenTelemetry in version `0.9` or higher, for example like the [Boomerang-OpenTelemetry plugin](https://github.com/NovatecConsulting/boomerang-opentelemetry-plugin) in version `0.7.0`.

### Naming Changes of the `rt.bmr.*` Beacon Properties

In the current release, the existing `rt.bmr` beacon parameter is parsed into new key-value pairs with the naming `rt.bmr.index`, where `index` represents the element's position in the beacon parameter.
These indices are changed to qualified names:

| Deprecated Name | New Name |
| --- | --- | 
|`rt.bmr.0`| `rt.bmr.startTime`|
|`rt.bmr.1`| `rt.bmr.responseEnd`|
|`rt.bmr.2`| `rt.bmr.responseStart`|
|`rt.bmr.3`| `rt.bmr.requestStart`|
|`rt.bmr.4`| `rt.bmr.connectEnd`|
|`rt.bmr.5`| `rt.bmr.secureConnectionStart`|
|`rt.bmr.6`| `rt.bmr.connectStart`|
|`rt.bmr.7`| `rt.bmr.respdomainLookupEndonseEnd`|
|`rt.bmr.8`| `rt.bmr.domainLookupStart`|
|`rt.bmr.9`| `rt.bmr.redirectEnd`|
|`rt.bmr.10`| `rt.bmr.redirectStart`|

## Breaking changes in 1.8.1

There are no breaking changes for version 1.8.1.


## Breaking changes in 1.8

### Changing Capitalization of Self-Monitoring Metric Names

In the current release, the capitalization of the name of the EUM server's self-monitoring metric for counting incoming beacons has been changed.
It was changed from `inspectit-eum_self_beacons_received_COUNT` to `inspectit_eum_self_beacons_received_count`, thus, it consists only of lowercase characters, now.


## Breaking changes in 1.7

There are no breaking changes for version 1.7.


## Breaking changes in 1.6.1

There are no breaking changes for version 1.6.1.


## Breaking changes in 1.6

There are no breaking changes for version 1.6.


## Breaking changes in 1.5

### Regex Replacement in the EUM-Server

In the previous versions, it was possible to specify derived tags in the EUM-Server based
on a single regular expression extraction:

```YAML
inspectit-eum-server:
  tags:
    beacon:
      URL_USER_ERASED: 
        input: u
        regex: "\\/user\\/\d+"
        replacement: "\\/user\\/{id}"
        keep-no-match: true
```

This configuration uses of the tag value `u`, replaces all user-IDs and stores the result in the tag `URL_USER_ERASED`.
While for backwards compatibility reasons this approach still is functional, it has been deprecated in favor of the new syntax:

```YAML
inspectit-eum-server:
  tags:
    beacon:
      URL_USER_ERASED: 
        input: u
        replacements:
         -  regex: "\\/user\\/\d+"
            replacement: "\\/user\\/{id}"
            keep-no-match: true
```

This new syntax allows to specify a list of regular expressions to apply instead of a single one.
The EUM-Server will process all regular expressions in their order and will replace all matches within the input tag.
The `keep-no-match` property defines how to behave in case no match is found in the source tag for a given regex.
If `keep-no-match` is `false`, no tag value will be output in this case. If it is `true`, 
the previous value will be used without performing any replacements.
Hereby the default value of `keep-no-match` has changed: it is now `true` instead of `false`.


## Breaking changes in 1.4

### Using Access Permissions in the Web UI

The web interface of the configuration server now respects the access rights of the individual users.
Previously, every user who could log in had all rights and could therefore do everything.
However, this may cause problems for users who remain logged in during the upgrade.

If the configuration server was recently upgraded to version 1.4 and active users exist,
it can happen that they are no longer able to access the web UI after the upgrade.
In this case the browser cache and cookies must be deleted.
Users should then be able to log on to and use the Web UI as usual.


## Breaking changes in 1.3.1

There are no breaking changes for version 1.3.1.


## Breaking changes in 1.3

### Changed Trace Attributes Behaviour

In previous version it was possible to write [trace attributes](instrumentation/rules.md#adding-attributes)
without actually starting a span in the same method. In this case, attributes would be written to a parent method which was traced.
This could sometimes lead to a surprising behaviour and therefore has been removed.

This behaviour can still be realized if desired via [data propagation](instrumentation/rules.md#data-propagation).

### Reworked Default Agent Configuration

The default configuration of the agent has completely been reworked.

This means that in case your custom instrumentation is based on existing scopes, actions or rules it might stop working.
In order to fix this it is required to adapt your instrumentation to the new default configuration.

### Changed Default Behaviour of the InfluxDB exporter

The InfluxDB metrics exporter has been extended with an optimized handling of counter and sum metrics, which is now the default behaviour.
This new behaviour changes how data is written to InfluxDB, so your existing queries have to be adapted or reworked.

It is still possible to use the previous handling of counters using the exporter's `counters-as-differences` option and setting it to `false`:

    inspectit:
      exporters:
        metrics:
          influx:
            counters-as-differences: false

For more details have a look at the [InfluxDB exporter documentation](metrics/metric-exporters.md#influxdb-exporter).


## Breaking changes in 1.2.1

There are no breaking changes for version 1.2.1.


## Breaking changes in 1.2

There are no breaking changes for version 1.2.


## Breaking changes in 1.1

### Changed default data-propagation behaviour

In previous versions data collected in [instrumentation rules](instrumentation/rules.md) could already be used without
explicitly defining it's propagation behaviour under `inspectit.instrumentation.data`. However, in this case the data
would be automatically down-propagated and used as a tag, which comes with a performance penalty.

To avoid unnecessary propagation and usage as tag for e.g. temporary local data, the behaviour had to be explicitly defined:

```yaml
inspectit:
  instrumentation:
    data:
      temp_variable: {down-propagation: NONE, is-tag: false}
```

As these definitions could be easily forgotten, we changed the default behaviour of data:
It now does *not* propagate and is *not* used as a tag automatically. The exception hereby
is (a) if the data is a [common tag](metrics/common-tags.md) or (b) the data is used as a tag in any
[metric definition](metrics/custom-metrics.md). Common Tags default to JVM_LOCAL down propagation and being a tag.
When a data_key is also used as a tag in a metric definition, it defaults to being a tag but the propagation is not affected.
You can still freely override the behaviour by configuring the settings for your data under `inspectit.instrumentation.data`.
For details see the corresponding [documentation section](instrumentation/rules.md#defining-the-behaviour).

This is a breaking change because your configurations might not work as expected anymore.
You now have to make sure that for each data, where you expect down-propagation to take place, you add a behaviour definition:

```yaml
inspectit:
  instrumentation:
    data:
      down_propagated_var: {down-propagation: JVM_LOCAL}
```

The change of the `is-tag` setting usually should not affect you, as it automatically picks up tags from the metrics definitions.

### Changed metric collection configuration

In previous versions Ocelot allowed the short notation in the configuration when defining the metrics collection.

```yaml
#inspectit.instrumentation.rules is omitted here
example_rule:
  #...
  exit:
    method_duration:
      #action invocation here....

  metrics:
    '[method/duration]' : method_duration
```

This notation is now deprecated and has to be migrated to the explicit notation:

```yaml
#inspectit.instrumentation.rules is omitted here
example_rule:
  #...
  exit:
    method_duration:
      #action invocation here....
    method_name:
      #action invocation here....

  metrics:
    '[method/duration]': 
      value: method_duration
      constant-tags:
        action: checkout
      data-tags:
        method_name: method_name
```

This is a breaking change because your configurations might not work as expected anymore.
In previous versions tags were automatically picked up from the tag context at the moment of the metric recording.
The new notation allows explicit and flexible definition of constant and data tags to be collected with their associated values.
Staying with the short notation means that metric recording will only include addition of the common tags and values, thus most likely breaking the expected behavior.

More information about the new notation can be found in the [collecting metrics](instrumentation/rules.md#collecting-metrics) section.

### Changed EUM server tag configuration

In previous versions of the EUM Server, tags derived from beacon values were specified as follows:

```yaml
inspectit-eum-server:
  tags:
    beacon:
      URL: u
```

This has been extended with the possibility to perform regex replacements, therefore the equivalent configuration now looks as follows:

```yaml
inspectit-eum-server:
  tags:
    beacon:
      URL: 
        input: u
```

For the details on how to perform regex replacements see the [EUM server documentation](enduser-monitoring/enduser-monitoring-server.md#tags-definition).


## Breaking changes in 1.0

There are no breaking changes for version 1.0.


## Breaking changes in 0.6

There are no breaking changes for version 0.6.


## Breaking changes in 0.5

This section discusses the changes that you need to be aware of when migrating your inspectIT Ocelot components to version 0.5.

### Change of the configuration server's configuration prefix

Until now, all components used the configuration prefix `inspectit` for the inspectIT Ocelot specific configuration settings.
This often led to confusion because, especially in examples, it was not clear to which component a particular setting belonged.
To avoid confusion between the configurations of different components the configuration prefix of the configuration server has been changed to `inspectit-config-server`.

The configuration server will not load the configuration if it is still located under the `inspectit` prefix.


## Breaking changes in 0.4

There are no breaking changes for version 0.4.<|MERGE_RESOLUTION|>--- conflicted
+++ resolved
@@ -2,11 +2,7 @@
 id: Breaking Changes
 title: Breaking Changes
 ---
-<<<<<<< HEAD
-## Breaking changes in 1.15.0
-=======
 ## Breaking changes in 2.X.X
->>>>>>> 28dbc899
 
 ### Integration of the OpenTelemetry OpenCensus Shim
 
@@ -18,8 +14,6 @@
 
 The [Jaeger](tracing/tracing-exporters.md#jaeger-exporter) and [Zipkin](tracing/tracing-exporters.md#zipking-exporter) trace exporters as well as the [Prometheus](metrics/metric-exporters.md#prometheus-exporter) and [InfluxDB](metrics/metric-exporters.md#influxdb-exporter) metric exporters are disabled until they are properly integrated with OpenTelemetry.
 The `OpenCensus Agent Exporter` (for metrics and traces) has been completely removed and will not be supported in the future.
-<<<<<<< HEAD
-=======
 
 ## Breaking changes in 1.15.0
 
@@ -34,7 +28,6 @@
 By default, the Prometheus exporter is now disabled.
 This was changed so the exporter's behaviour is in line with the behaviour of other exporters, i.e. it will not run without changing the default settings.
 To enable the Prometheus exporter, set its `enabled` property to `ENABLED`.
->>>>>>> 28dbc899
 
 ## Breaking changes in 1.12.2
 
