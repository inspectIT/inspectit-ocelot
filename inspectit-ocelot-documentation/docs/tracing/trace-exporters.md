---
id: trace-exporters
title: Trace Exporters
---

Tracing exporters are responsible for passing the recorded tracing data to a corresponding storage.

inspectIT Ocelot currently supports the following trace exporters:

* [Logging (Traces)](#logging-exporter-traces) [[Homepage](https://github.com/open-telemetry/opentelemetry-java/blob/main/exporters/logging/src/main/java/io/opentelemetry/exporter/logging/LoggingSpanExporter.java)]
* [Zipkin](#zipkin-exporter) [[Homepage](https://zipkin.io/)]
* [Jaeger](#jaeger-exporter) [[Homepage](https://www.jaegertracing.io/)]
* [OTLP (Traces)](#otlp-exporter-traces) [[Homepage](https://github.com/open-telemetry/opentelemetry-java/tree/main/exporters/otlp/trace)]

<<<<<<< HEAD
>**Important note**: Starting with version <mark>`2.X.0`</mark>, inspectIT Ocelot moved from OpenCensus to OpenTelemetry. As a result, the `OpenCensus Agent Exporter` is no longer supported and has been removed.  
> Additionally, with OpenTelemetry, inspectIT Ocelot does not support the `service-name` property for individual exporter services anymore. Thus, we removed the `service-name` property from the Jaeger and Zipkin exporter. This property can now be set for all trace exporters in `inspectit.exporters.tracing.service-name`.

## General Trace Exporter Settings

These settings apply to all trace exporters and can set below the `inspectit.exporters.tracing` property. 

| Property        | Default                     | Description                                                                        |
|-----------------|-----------------------------|------------------------------------------------------------------------------------|
| `.service-name` | `${inspectit.service-name}` | The value of this property will be used to identify the service a trace came from. |
=======
>**Important note**: Starting with version `2.0.0` inspectIT Ocelot moved from OpenCensus to OpenTelemetry. As a result, the `OpenCensus Agent Exporter` is no longer supported and has been removed.  
> Additionally, with OpenTelemetry, inspectIT Ocelot does not support the `service-name` property for individual exporter services anymore. Thus, we removed the `service-name` property from the Jaeger and Zipkin exporter. Please use the global `inspectit.service-name` property instead.
>>>>>>> b724a34b

## Logging Exporter (Traces)

The Logging exporter exports traces to the system log. By default, the Logging exporter is disabled.
The following properties are nested properties below the `inspectit.exporters.tracing.logging` property:

| Property   | Default    | Description                                                  |
| ---------- | ---------- | ------------------------------------------------------------ |
| `.enabled` | `DISABLED` | If `ENABLED` or `IF_CONFIGURED`, the agent will try to start the Logging trace exporter. |

To make inspectIT Ocelot write the spans to the system log, the following JVM property can be used:

`-Dinspectit.exporters.tracing.logging.enabled=ENABLED`

## Zipkin Exporter

The Zipkin exporter exports Traces in Zipkin v2 format to a Zipkin server or other compatible servers.

By default, the Zipkin exporter is enabled but the URL needed for the exporter to actually start is set to `null`.

The following properties are nested properties below the `inspectit.exporters.tracing.zipkin` property:

|Property |Default| Description|
|---|---|---|
|`.enabled`|`IF_CONFIGURED`|If `ENABLED` or `IF_CONFIGURED`, the agent will try to start the Zipkin exporter. If the url is not set, it will log a warning if set to `ENABLED` but fail silently if set to `IF_CONFIGURED`.|
|`.endpoint`|`null`|v2 URL under which the ZipKin server can be accessed (e.g. http://127.0.0.1:9411/api/v2/spans).|

To make inspectIT Ocelot push the spans to a Zipkin server running on the same machine as the agent, the following JVM property can be used:

```
-Dinspectit.exporters.tracing.zipkin.url=http://127.0.0.1:9411/api/v2/spans
```

## Jaeger Exporter

The Jaeger exports works exactly the same way as the [Zipkin Exporter](#zipkin-exporter). InspectIT Ocelot supports thrift and gRPC Jaeger exporter.

By default, the Jaeger exporters are enabled but the URL/gRPC endpoint needed for the exporter to actually start is set to `null`.

### Jaeger Thrift Exporter 

The following properties are nested properties below the `inspectit.exporters.tracing.jaeger` property:

|Property | Default         | Description|
|---|-----------------|---|
|`.enabled`| `IF_CONFIGURED` |If `ENABLED` or `IF_CONFIGURED`, the agent will try to start the Jaeger exporter. If the url is not set, it will log a warning if set to `ENABLED` but fail silently if set to `IF_CONFIGURED`.|
|`.endpoint`| `null`          |URL endpoint under which the Jaeger server can be accessed (e.g. http://127.0.0.1:14268/api/traces).|
|`.protocol`| `null`          |The transport protocol. Supported protocols are `grpc` and `http/thrift`.|

To make inspectIT Ocelot push the spans to a Jaeger server running on the same machine as the agent, the following JVM property can be used:

```
-Dinspectit.exporters.tracing.jaeger.endpoint=http://127.0.0.1:14268/api/traces
```

## OTLP Exporter (Traces)

The OpenTelemetry Protocol (OTLP) exporters export the Traces in OTLP to the desired endpoint at a specified interval. 
By default, the OTLP exporters are enabled but the URL endpoint needed for the exporter to actually start is set to `null`.

The following properties are nested properties below the `inspectit.exporters.traces.otlp` property:

| Property    | Default    | Description                                                                                                                                                                     |
| ----------- |------------|---------------------------------------------------------------------------------------------------------------------------------------------------------------------------------|
| `.enabled`  | `IF_CONFIGURED` | If `ENABLED` or `IF_CONFIGURED`, the inspectIT Ocelot agent will try to start the OTLP gRPC trace exporter.                                                                     |
| `.endpoint` | `null`     | Target to which the exporter is going to send traces, e.g. `http://localhost:4317`                                                                                              |
| `.protocol` | `null`     | The transport protocol, see [OTEL documentation](https://opentelemetry.io/docs/reference/specification/protocol/exporter/). Supported protocols are `grpc` and `http/protobuf`. |

To make inspectIT Ocelot push the spans via OTLP to, e.g. an OpenTelemetry Collector running on the same machine as the agent, the following JVM property can be used:

```
-Dinspectit.exporters.tracing.otlp.endpoint=http://127.0.0.1:4317
-Dinspectit.exporters.tracing.otlp.protocol=grpc
```<|MERGE_RESOLUTION|>--- conflicted
+++ resolved
@@ -12,8 +12,7 @@
 * [Jaeger](#jaeger-exporter) [[Homepage](https://www.jaegertracing.io/)]
 * [OTLP (Traces)](#otlp-exporter-traces) [[Homepage](https://github.com/open-telemetry/opentelemetry-java/tree/main/exporters/otlp/trace)]
 
-<<<<<<< HEAD
->**Important note**: Starting with version <mark>`2.X.0`</mark>, inspectIT Ocelot moved from OpenCensus to OpenTelemetry. As a result, the `OpenCensus Agent Exporter` is no longer supported and has been removed.  
+>**Important note**: Starting with version `2.0.0`, inspectIT Ocelot moved from OpenCensus to OpenTelemetry. As a result, the `OpenCensus Agent Exporter` is no longer supported and has been removed.  
 > Additionally, with OpenTelemetry, inspectIT Ocelot does not support the `service-name` property for individual exporter services anymore. Thus, we removed the `service-name` property from the Jaeger and Zipkin exporter. This property can now be set for all trace exporters in `inspectit.exporters.tracing.service-name`.
 
 ## General Trace Exporter Settings
@@ -23,10 +22,6 @@
 | Property        | Default                     | Description                                                                        |
 |-----------------|-----------------------------|------------------------------------------------------------------------------------|
 | `.service-name` | `${inspectit.service-name}` | The value of this property will be used to identify the service a trace came from. |
-=======
->**Important note**: Starting with version `2.0.0` inspectIT Ocelot moved from OpenCensus to OpenTelemetry. As a result, the `OpenCensus Agent Exporter` is no longer supported and has been removed.  
-> Additionally, with OpenTelemetry, inspectIT Ocelot does not support the `service-name` property for individual exporter services anymore. Thus, we removed the `service-name` property from the Jaeger and Zipkin exporter. Please use the global `inspectit.service-name` property instead.
->>>>>>> b724a34b
 
 ## Logging Exporter (Traces)
 
