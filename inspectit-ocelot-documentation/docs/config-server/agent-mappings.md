--- conflicted
+++ resolved
@@ -3,22 +3,13 @@
 title: Agent Mappings
 ---
 
-<<<<<<< HEAD
-Agent mappings are used to determine which agent receives which configuration. Here, individual files or specific
-folders can be defined, which serve as the basis for the resulting configuration.
-=======
 Agent mappings are used to determine which agent receives which configuration. Here, individual files or specific 
 folders can be defined, which serve as the basis for the resulting configuration. 
->>>>>>> d3a9f366
 Furthermore, you can specify which branch (`WORKSPACE` or `LIVE`) the mapping should use to obtain the configuration files.
 
 It's important to note that the first matching agent mapping will be used to determine which configuration is shipped to an agent.
 Additional agent mappings which may also match the attributes list sent by an agent will be ignored.
-<<<<<<< HEAD
 See section [HTTP-based Configuration](configuration/external-configuration-sources.md#http-based-configuration) for
-=======
-See section [HTTP-based Configuration](configuration/external-configuration-sources.md#http-based-configuration) for 
->>>>>>> d3a9f366
 information on how to specify which attributes will be sent by an agent.
 
 An agent mapping consists of the following properties:
@@ -46,17 +37,6 @@
 ## Git Staging
 
 :::tip
-<<<<<<< HEAD
-You can find more detailed information about file staging and promotion [here](config-server/configuration-staging.md).
-:::
-
-Since the version `2.6.0` the configuration for the agent mappings itself will also be included into the git staging. For all agent mappings
-the configuration is stored in one file. After one or several agent mappings have been edited, the changes will also
-appear on the promotion page. The promotion of the agent mappings configuration works directly like the promotion of agent configuration files.
-
-Additionally, it is possible to select a source branch (`WORKSPACE` or `LIVE`) for the agent mappings configuration itself.
-This will determine, whether changes in the agent mappings should be applied directly or only after the promotion of the
-=======
 You can find more detailed information about file staging and promotion [here](config-server/files-staging.md).
 :::
 
@@ -66,7 +46,6 @@
 
 Additionally, it is possible to select a source branch (`WORKSPACE` or `LIVE`) for the agent mappings configuration itself. 
 This will determine, whether changes in the agent mappings should be applied directly or only after the promotion of the 
->>>>>>> d3a9f366
 agent mappings configuration.
 
 :::important
@@ -76,11 +55,7 @@
 
 ![Different Source Branches on Agent Mappings Page](assets/agent_mappings_source_branch.png)
 
-<<<<<<< HEAD
 You can define, which source branch should be used at start-up for the agent mappings
-=======
-You can define, which source branch should be used at start-up for the agent mappings 
->>>>>>> d3a9f366
 in the application properties of the configuration server:
 
 ```YAML
@@ -117,4 +92,4 @@
   attributes:
     service: "customer-service"
   sourceBranch: "WORKSPACE"
-```
+```