---
id: metric-exporters
title: Metrics Exporters
---

Metrics exporters are responsible for passing the recorded metrics to a metric storage.
They can implement a push approach where metrics are sent to a collector or a pull approach where metrics are scraped by an external system.

If an exporter supports run-time updates it means that it can be enabled/disabled during the run-time or that any property related to the exporter can be changed.
This way you can, for example, change the endpoint where exporter pushes the metrics without a need to restart the application.
In order to use run-time updates, you must enable one of the [externalized configuration methods](configuration/external-configuration-sources) that support dynamic updates.

inspectIT Ocelot currently supports the following OpenTelemetry metrics exporters:

|Exporter |Supports run-time updates| Push / Pull |Enabled by default
|---|---|---|---|
|[Logging Exporter](#logging-exporter)|Yes|Pull|Yes
|[~~Prometheus Exporter~~](#prometheus-exporter)|Yes|Pull|Yes
|[~~InfluxDB Exporter~~](#influxdb-exporter)|Yes|Push|Yes

>**Important note**: Starting with version `2.X.X`, inspectIT Ocelot moved from OpenCensus to OpenTelemetry. As a result, the `OpenCensus Agent Exporter` is no longer supported.
Currently, Prometheus and InfluxDB are **not** functional and will be re-implemented in the next version.

## Logging Exporter

The Logging exporter exports the metrics to the console. By default, the exporter is enabled. The following properties are nested properties below the `inspectit.exporters.metrics.logging`:

|Property |Default| Description
|---|---|---|
|`.enabled`|`true`|If true, the inspectIT Ocelot agent will try to start the Logging metrics exporter.
|`.export-interval`|refers to `inspectit.metrics.frequency`|The export interval of the metrics.

## Prometheus Exporter
>**Important**: the Prometheus exporter is currently not working

Prometheus exporter exposes the metrics in Prometheus format and is the default metrics exporter set up by inspectIT Ocelot.
When enabled, inspectIT starts a Prometheus HTTP server in parallel with your application.
The server is by default started on the port `8888` and metrics can then be accessed by visiting http://localhost:8888/metrics.

The following properties are nested properties below the `inspectit.exporters.metrics.prometheus` property:

|Property | Default    | Description
|---|------------|---|
|`.enabled`| `DISABLED` |If `ENABLED` or `IF_CONFIGURED`, the inspectIT Ocelot agent will try to start the Prometheus metrics exporter and Prometheus HTTP server.
|`.host`| `0.0.0.0`  |The hostname or network address to which the Prometheus HTTP server should bind.
|`.port`| `8888`     |The port the Prometheus HTTP server should use.


<<<<<<< HEAD
> Don't forget to check [the official OpenTelemetry Prometheus exporter documentation](https://github.com/open-telemetry/opentelemetry-java/tree/main/exporters/prometheus).
=======
> Don't forget to check [the official OpenCensus Prometheus exporter documentation](https://opencensus.io/exporters/supported-exporters/java/prometheus/).

## OpenCensus Agent Metrics Exporter

Metrics can be additionally exported to the [OpenCensus Agent](https://opencensus.io/service/components/agent/).
When enabled, all metrics are sent via gRCP to the OpenCensus Agent. By default, the exporter is enabled, but the agent address that is needed for the exporter to actually start is set to `null`.

The following properties are nested properties below the `inspectit.exporters.metrics.open-census-agent` property:

|Property | Default                                 | Description
|---|-----------------------------------------|---|
|`.enabled`| `IF_CONFIGURED`                         |If `ENABLED` or `IF_CONFIGURED`, the agent will try to start the OpenCensus Agent Metrics exporter. If the address is not set, it will log a warning if set to `ENABLED` but fail silently if set to `IF_CONFIGURED`.
|`.address`| `null`                                  |Address of the open-census agent (e.g. localhost:1234).
|`.use-insecure`| `false`                                 |If true, SSL is disabled.
|`.service-name`| refers to `inspectit.service-name`      |The service-name which will be used to publish the metrics.
|<nobr>`.reconnection-period`</nobr>| `5`                                     |The time at which the exporter tries to reconnect to the OpenCensus agent.
|`.export-interval`| refers to `inspectit.metrics.frequency` |The export interval of the metrics.

> Don't forget to check [the official OpenCensus Agent exporter documentation](https://opencensus.io/exporters/supported-exporters/java/ocagent/).
>>>>>>> 2c851921

## InfluxDB Exporter
>**Important**: the InfluxDB exporter is currently not working

If enabled, metrics are pushed at a specified interval directly to a given InfluxDB v1.x instance.
To enable the InfluxDB Exporters, it is only required to specify the `url`.

The InfluxDB exporter provides a special handling for counter and sum metrics which is enabled by default and can be disabled using the `counters-as-differences` option.
Usually, the absolute value of such counters is irrelevant when querying the data, instead you want to have the increase of it over a certain period of time.
With the `counters-as-differences` option enabled, counters are preprocessed before being exported.

Instead of writing the absolute value of each counter into the InfluxDB, only the increase since the last export will be written.
In addition no value will be exported, if the counter has not changed since the last export.
This can greatly reduce the amount of data written into the InfluxDB, especially if the metrics are quite constant and won't change much.

The following properties are nested properties below the `inspectit.exporters.metrics.influx` property:

|Property | Default                                 | Description
|---|-----------------------------------------|---|
|`.enabled`| `IF_CONFIGURED`                         |If `ENABLED` or `IF_CONFIGURED`, the agent will try to start the Influx exporter. If the url is not set, it will log a warning if set to `ENABLED` but fail silently if set to `IF_CONFIGURED`.
|`.url`| `null`                                  |The HTTP url of the InfluxDB, e.g. `http://localhost:8086`.
|`.user`| `null`                                  | The user to use for connecting to the InfluxDB, can be empty if the InfluxDB is configured for unauthorized access.
|`.password`| `null`                                  |The password to use for connecting to the InfluxDB, can be empty if the InfluxDB is configured for unauthorized access.
|`.database`| `inspectit`                             | The InfluxDB database to which the metrics are pushed.
|`.retention-policy`| `autogen`                               | The retention policy of the database to use for writing metrics.
|`.create-database`| `true`                                  | If enabled, the database defined by the `database` property is automatically created on startup with an `autogen` retention policy if it does not exist yet.
|`.export-interval`| refers to `inspectit.metrics.frequency` |Defines how often metrics are pushed to the InfluxDB.
|<nobr>`.counters-as-differences`</nobr>| `true`                                  |Defines whether counters are exported using their absolute value or as the increase between exports
|`buffer-size`| `40`                                    | In case the InfluxDB is not reachable, failed writes will be buffered and written on the next export. This value defines the maximum number of batches to buffer.<|MERGE_RESOLUTION|>--- conflicted
+++ resolved
@@ -27,7 +27,7 @@
 
 |Property |Default| Description
 |---|---|---|
-|`.enabled`|`true`|If true, the inspectIT Ocelot agent will try to start the Logging metrics exporter.
+|`.enabled`| `DISABLED` |If `ENABLED` or `IF_CONFIGURED`, the inspectIT Ocelot agent will try to start the Logging metrics exporter.
 |`.export-interval`|refers to `inspectit.metrics.frequency`|The export interval of the metrics.
 
 ## Prometheus Exporter
@@ -46,29 +46,7 @@
 |`.port`| `8888`     |The port the Prometheus HTTP server should use.
 
 
-<<<<<<< HEAD
 > Don't forget to check [the official OpenTelemetry Prometheus exporter documentation](https://github.com/open-telemetry/opentelemetry-java/tree/main/exporters/prometheus).
-=======
-> Don't forget to check [the official OpenCensus Prometheus exporter documentation](https://opencensus.io/exporters/supported-exporters/java/prometheus/).
-
-## OpenCensus Agent Metrics Exporter
-
-Metrics can be additionally exported to the [OpenCensus Agent](https://opencensus.io/service/components/agent/).
-When enabled, all metrics are sent via gRCP to the OpenCensus Agent. By default, the exporter is enabled, but the agent address that is needed for the exporter to actually start is set to `null`.
-
-The following properties are nested properties below the `inspectit.exporters.metrics.open-census-agent` property:
-
-|Property | Default                                 | Description
-|---|-----------------------------------------|---|
-|`.enabled`| `IF_CONFIGURED`                         |If `ENABLED` or `IF_CONFIGURED`, the agent will try to start the OpenCensus Agent Metrics exporter. If the address is not set, it will log a warning if set to `ENABLED` but fail silently if set to `IF_CONFIGURED`.
-|`.address`| `null`                                  |Address of the open-census agent (e.g. localhost:1234).
-|`.use-insecure`| `false`                                 |If true, SSL is disabled.
-|`.service-name`| refers to `inspectit.service-name`      |The service-name which will be used to publish the metrics.
-|<nobr>`.reconnection-period`</nobr>| `5`                                     |The time at which the exporter tries to reconnect to the OpenCensus agent.
-|`.export-interval`| refers to `inspectit.metrics.frequency` |The export interval of the metrics.
-
-> Don't forget to check [the official OpenCensus Agent exporter documentation](https://opencensus.io/exporters/supported-exporters/java/ocagent/).
->>>>>>> 2c851921
 
 ## InfluxDB Exporter
 >**Important**: the InfluxDB exporter is currently not working
