--- conflicted
+++ resolved
@@ -32,7 +32,6 @@
     this.setState({ useRegexFilter: checked }, this.filterAgents);
   };
 
-<<<<<<< HEAD
   updateFilter = (filter) => {
     this.setState({ filter }, this.filterAgents);
   };
@@ -123,13 +122,8 @@
   };
 
   render() {
-    const { filter, filteredAgents, useRegexFilter, error } = this.state;
+    const { filter, filteredAgents, useRegexFilter, error, readOnly } = this.state;
 
-=======
-  render() {
-    const { filter } = this.state;
-    const { agents, readOnly } = this.props;
->>>>>>> e7890a07
     return (
       <>
         <style jsx>{`
@@ -146,17 +140,14 @@
         `}</style>
         <div className="this">
           <div>
-<<<<<<< HEAD
             <StatusToolbar
               filter={filter}
               onFilterChange={this.updateFilter}
               onModeChange={this.onFilterModeChange}
               useRegexFilter={useRegexFilter}
               error={error}
+              disableClear={readOnly}
             />
-=======
-            <StatusToolbar filter={filter} onFilterChange={(filter) => this.setState({ filter })} disableClear={readOnly} />
->>>>>>> e7890a07
           </div>
           <div className="data-table">
             <StatusTable data={filteredAgents} />
