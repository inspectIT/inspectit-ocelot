import React from 'react';
import { connect } from 'react-redux';
import { agentStatusActions } from '../../../redux/ducks/agent-status';
import StatusTable from './StatusTable';
import StatusToolbar from './StatusToolbar';
import StatusFooterToolbar from './StatusFooterToolbar';
import axios from '../../../lib/axios-api';
import { isEqual, map } from 'lodash';
import DownloadDialogue from '../dialogs/DownloadDialogue';
import ServiceStateDialog from '../dialogs/ServiceStateDialog';
import { downloadArchiveFromJson } from '../../../functions/export-selection.function';

/**
 * The view presenting a list of connected agents, their mapping and when they last connected to the server.
 * The view is automatically refreshed and can also be refreshed manually using a refresh button.
 */
class StatusView extends React.Component {
  constructor(props) {
    super(props);

    this.state = {
      filter: '',
      useRegexFilter: false,
      useServiceMerge: true,
      error: false,
      agentsToShow: props.agents,
      isServiceStateDialogShown: false,
<<<<<<< HEAD
      settingStates: '{}',
=======
      serviceStates: '{}',
>>>>>>> 81fead52
      isDownloadDialogShown: false,
      attributes: '',
      contentValue: '',
      contentType: '',
      errorConifg: false,
      isLoading: false,
    };
  }

  componentDidUpdate(prevProps) {
    if (!isEqual(prevProps.agents, this.props.agents)) {
      this.filterAgents();
    }
  }

  onFilterModeChange = ({ checked }) => {
    this.setState({ useRegexFilter: checked }, this.filterAgents);
  };

  onServiceMergeChange = ({ checked }) => {
    this.setState({ useServiceMerge: checked }, this.filterAgents);
  };

  updateFilter = (filter) => {
    this.setState({ filter }, this.filterAgents);
  };

  filterAgents = () => {
    const { agents } = this.props;
    const { filter, useRegexFilter } = this.state;

    if (filter === '') {
      this.setState(
        {
          error: false,
          agentsToShow: agents,
        },
        this.mergeAgents
      );
    } else {
      try {
        let filterValue;
        if (useRegexFilter) {
          filterValue = filter;
        } else {
          filterValue = filter.replace(/[.*+?^${}()|[\]\\]/g, '\\$&');
        }

        const regex = RegExp(filterValue, 'i');

        const agentsToShow = agents.filter((agent) => {
          const agentFilter = this.getAgentFilter(agent);
          return this.checkRegex(agentFilter, regex);
        });
        this.setState(
          {
            error: false,
            agentsToShow,
          },
          this.mergeAgents
        );
      } catch (error) {
        this.setState(
          {
            error: true,
            agentsToShow: agents,
          },
          this.mergeAgents
        );
      }
    }
  };

  getServiceName = ({ metaInformation, attributes }) => {
    if (metaInformation) {
      return attributes.service;
    } else {
      return null;
    }
  };

  getStartTime = ({ metaInformation }) => {
    if (metaInformation) {
      return metaInformation.startTime;
    } else {
      return null;
    }
  };

  mergeAgents = () => {
    const { agentsToShow, useServiceMerge } = this.state;
    if (useServiceMerge) {
      const mergedMap = agentsToShow.reduce((result, agent) => {
        const name = this.getServiceName(agent);
        if (result[name]) {
          if (this.getStartTime(result[name]) < this.getStartTime(agent)) {
            result[name] = {
              ...agent,
              count: result[name].count + 1,
            };
          } else {
            result[name].count += 1;
          }
        } else {
          result[name] = {
            ...agent,
            count: 1,
          };
        }
        return result;
      }, {});
      this.setState({
        error: false,
        agentsToShow: Object.values(mergedMap),
      });
    }
  };

  getAgentFilter = (agent) => {
    return {
      ...agent,
      name: this.getAgentName(agent),
      mappingFilter: this.getMappingFilter(agent),
    };
  };

  getAgentName = ({ metaInformation, attributes }) => {
    if (metaInformation) {
      return attributes.service + '(' + metaInformation.agentId + ')';
    } else {
      return null;
    }
  };

  getMappingFilter = ({ mappingName, attributes }) => {
    const filterArray = map(attributes, (value, key) => key + ':' + value);
    filterArray.push(mappingName);
    return filterArray;
  };

  checkRegex = (agent, regex) => {
    if (agent.name) {
      if (regex.test(agent.name)) {
        return true;
      }
    }
    for (let i = 0; i < agent.mappingFilter.length; i++) {
      if (regex.test(agent.mappingFilter[i])) {
        return true;
      }
    }
    if (agent.metaInformation != null) {
      if (regex.test(agent.metaInformation.agentVersion)) {
        return true;
      }
      if (regex.test(agent.metaInformation.javaVersion)) {
        return true;
      }
      if (regex.test(agent.metaInformation.agentId)) {
        return true;
      }
    }
    return false;
  };

  render() {
    const { agents } = this.props;
    const {
      filter,
      agentsToShow,
      useRegexFilter,
      useServiceMerge,
      error,
      readOnly,
      isDownloadDialogShown,
      contentValue,
      contentType,
      contentLoadingFailed,
      isLoading,
      agentId,
    } = this.state;

    return (
      <>
        <style jsx>{`
          .this {
            display: flex;
            flex-direction: column;
            height: 100%;
          }
          .data-table {
            width: 100%;
            overflow-x: auto;
            flex: 1;
          }
        `}</style>
        <div className="this">
          <div>
            <StatusToolbar
              filter={filter}
              onFilterChange={this.updateFilter}
              onModeChange={this.onFilterModeChange}
              onServiceMergeChange={this.onServiceMergeChange}
              useRegexFilter={useRegexFilter}
              useServiceMerge={useServiceMerge}
              error={error}
              disableClear={readOnly}
            />
          </div>
          <div className="data-table">
            <StatusTable
              data={agentsToShow}
              filter={filter}
              onShowDownloadDialog={this.showDownloadDialog}
              onShowServiceStateDialog={this.showServiceStateDialog}
            />
          </div>
          <div>
            <StatusFooterToolbar fullData={agents} filteredData={agentsToShow} />
          </div>
          <DownloadDialogue
            visible={isDownloadDialogShown}
            onHide={() => this.setDownloadDialogShown(false)}
            error={contentLoadingFailed}
            loading={isLoading}
            contentValue={contentValue}
            contentType={contentType}
            contextName={'Agent ' + agentId}
          />
          <ServiceStateDialog
            visible={this.state.isServiceStateDialogShown}
            onHide={() => this.setServiceStateDialogShown(false)}
<<<<<<< HEAD
            serviceStateMap={this.state.settingStates}
=======
            serviceStateMap={this.state.serviceStates}
>>>>>>> 81fead52
          />
        </div>
      </>
    );
  }

  componentDidMount() {
    this.fetchNewStatus();
    this.updateTimer = setInterval(this.fetchNewStatus, 10000);
  }

  componentWillUnmount() {
    clearInterval(this.updateTimer);
  }

  fetchNewStatus = () => {
    const { loading, fetchStatus } = this.props;
    if (!loading) {
      fetchStatus();
    }
  };

  /*
   * SERVICE STATE DIALOG
   */
  setServiceStateDialogShown = (showDialog) => {
    this.setState({
      isServiceStateDialogShown: showDialog,
    });
  };

<<<<<<< HEAD
  showServiceStateDialog = (settingStates) => {
    this.setServiceStateDialogShown(true);
    this.setState({
      settingStates: settingStates,
=======
  showServiceStateDialog = (serviceStates) => {
    this.setServiceStateDialogShown(true);
    this.setState({
      serviceStates: serviceStates,
>>>>>>> 81fead52
    });
  };

  /*
   * DOWNLOAD DIALOG
   */
  setDownloadDialogShown = (showDialog) => {
    this.setState({
      isDownloadDialogShown: showDialog,
    });
  };

  showDownloadDialog = (agentId, attributes, contentType) => {
    this.setDownloadDialogShown(true);
    this.setState(
      {
        agentId,
        attributes,
        contentValue: '',
        contentType,
      },
      () => {
        switch (contentType) {
          case 'config':
            this.fetchConfiguration(attributes);
            break;
          case 'log':
            this.fetchLog(agentId);
            break;
          case 'archive':
            this.downloadSupportArchive(agentId, attributes);
            break;
          default:
            this.setDownloadDialogShown(false);
            break;
        }
      }
    );
  };

  downloadSupportArchive = (agentId, agentVersion) => {
    this.setState(
      {
        isLoading: true,
      },
      () => {
        axios
          .get('/agent/supportArchive', {
            params: { 'agent-id': agentId },
          })
          .then((res) => {
            this.setState({
              isLoading: false,
            });
            downloadArchiveFromJson(res.data, agentId, agentVersion);
            this.setDownloadDialogShown(false);
          })
          .catch(() => {
            this.setState({
              contentValue: null,
              contentLoadingFailed: true,
              isLoading: false,
            });
          });
      }
    );
  };

  fetchConfiguration = (attributes) => {
    const requestParams = attributes;
    if (!requestParams) {
      return;
    }
    this.setState(
      {
        isLoading: true,
      },
      () => {
        axios
          .get('/configuration/agent-configuration', {
            params: { ...requestParams },
          })
          .then((res) => {
            this.setState({
              contentValue: res.data,
              contentLoadingFailed: false,
              isLoading: false,
            });
          })
          .catch(() => {
            this.setState({
              contentValue: null,
              contentLoadingFailed: true,
              isLoading: false,
            });
          });
      }
    );
  };

  fetchLog = (agentId) => {
    this.setState(
      {
        isLoading: true,
      },
      () => {
        axios
          .get('/command/logs', {
            params: { 'agent-id': agentId },
          })
          .then((res) => {
            this.setState({
              contentValue: res.data,
              contentLoadingFailed: false,
              isLoading: false,
            });
          })
          .catch(() => {
            this.setState({
              contentValue: null,
              contentLoadingFailed: true,
              isLoading: false,
            });
          });
      }
    );
  };
}

function mapStateToProps(state) {
  const { pendingRequests, agents } = state.agentStatus;
  return {
    loading: pendingRequests > 0,
    agents,
    readOnly: !state.authentication.permissions.write,
  };
}

const mapDispatchToProps = {
  fetchStatus: agentStatusActions.fetchStatus,
};

export default connect(mapStateToProps, mapDispatchToProps)(StatusView);<|MERGE_RESOLUTION|>--- conflicted
+++ resolved
@@ -25,11 +25,7 @@
       error: false,
       agentsToShow: props.agents,
       isServiceStateDialogShown: false,
-<<<<<<< HEAD
-      settingStates: '{}',
-=======
       serviceStates: '{}',
->>>>>>> 81fead52
       isDownloadDialogShown: false,
       attributes: '',
       contentValue: '',
@@ -262,11 +258,7 @@
           <ServiceStateDialog
             visible={this.state.isServiceStateDialogShown}
             onHide={() => this.setServiceStateDialogShown(false)}
-<<<<<<< HEAD
-            serviceStateMap={this.state.settingStates}
-=======
             serviceStateMap={this.state.serviceStates}
->>>>>>> 81fead52
           />
         </div>
       </>
@@ -298,17 +290,10 @@
     });
   };
 
-<<<<<<< HEAD
-  showServiceStateDialog = (settingStates) => {
-    this.setServiceStateDialogShown(true);
-    this.setState({
-      settingStates: settingStates,
-=======
   showServiceStateDialog = (serviceStates) => {
     this.setServiceStateDialogShown(true);
     this.setState({
       serviceStates: serviceStates,
->>>>>>> 81fead52
     });
   };
 
