--- conflicted
+++ resolved
@@ -16,11 +16,7 @@
   };
 
   render() {
-<<<<<<< HEAD
-    const { clearing, refreshing, fetchStatus, filter, onFilterChange, onModeChange, useRegexFilter, error } = this.props;
-=======
-    const { clearing, refreshing, fetchStatus, filter, onFilterChange, disableClear } = this.props;
->>>>>>> e7890a07
+    const { clearing, refreshing, fetchStatus, filter, onFilterChange, disableClear, onModeChange, useRegexFilter, error } = this.props;
 
     const tooltipOptions = {
       showDelay: 500,
