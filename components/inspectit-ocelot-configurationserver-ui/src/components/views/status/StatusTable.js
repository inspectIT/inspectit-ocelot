import React from 'react';
import { DataTable } from 'primereact/datatable';
import { Column } from 'primereact/column';
import { Button } from 'primereact/button';
import dateformat from 'dateformat';
import TimeAgo from 'react-timeago';
import { map } from 'lodash';
<<<<<<< HEAD
=======
import classnames from 'classnames';

import ConfigurationDownload from '../mappings/ConfigurationDownload';
>>>>>>> e652f5a5
import { linkPrefix } from '../../../lib/configuration';

const timeFormatter = (time, unit, suffix) => {
  if (unit === 'second') {
    const tens = Math.max(10, Math.ceil(time / 10) * 10);
    return '< ' + tens + ' seconds ' + suffix;
  } else {
    return time + ' ' + unit + (time > 1 ? 's ' : ' ') + suffix;
  }
};

/**
 * Component for rendering the agent mapping cell of the data table.
 */
class AgentMappingCell extends React.Component {
  state = {
    showAttributes: false,
  };

  toggleShowAttributes = () => {
    this.setState({
      showAttributes: !this.state.showAttributes,
    });
  };

  render() {
    const {
      data: { mappingName, attributes },
    } = this.props;
    const { showAttributes } = this.state;
    let name;
    let classname;
    if (mappingName) {
      name = mappingName;
    } else {
      name = 'no mapping';
      classname = 'no-mapping';
    }

    return (
      <div className="this">
        <style jsx>{`
          .mapping {
            display: flex;
            align-items: stretch;
          }
          .mapping-name {
            flex: 1;
            margin-right: 0.5rem;
          }
          .no-mapping {
            color: gray;
            font-style: italic;
          }
          .show-attributes {
            float: right;
            cursor: pointer;
          }
          .attributes {
            margin-top: 0.5rem;
            border-left: 0.25rem solid #ddd;
            padding-left: 0.5rem;
          }
        `}</style>
        <div className="mapping">
          <div className={'mapping-name ' + classname}>{name}</div>
          <a onClick={() => this.toggleShowAttributes()} className="show-attributes">
            {showAttributes ? 'Hide' : 'Show'} Attributes
          </a>
        </div>
        {showAttributes && (
          <div className="attributes">
            {map(attributes, (value, key) => (
              <div key={key}>
                <b>{key}:</b> {value}
              </div>
            ))}
          </div>
        )}
      </div>
    );
  }
}

/**
 * The table listing all agent statuses
 */
class StatusTable extends React.Component {
  state = {
    configurationValue: '',
  };

  nameTemplate = (rowData) => {
    const {
      metaInformation,
      attributes,
      attributes: { service },
    } = rowData;

    let name = '-';
    let agentIdElement;
    if (metaInformation) {
      if (service) {
        name = service;
      }
      const agentId = metaInformation.agentId;
      agentIdElement = <span style={{ color: 'gray' }}>({agentId})</span>;
    }
    return (
      <div className="this">
        <style jsx>{`
          .this {
            position: relative;
          }
          .this :global(.config-info-button) {
            width: 1.2rem;
            height: 1.2rem;
            position: absolute;
            right: 0;
            top: 0;
            background: #ddd;
            border-color: #ddd;
          }
        `}</style>
        {name} {agentIdElement}
        <Button
          className="config-info-button"
          icon="pi pi-info"
          onClick={() => this.props.onShowConfiguration(attributes)}
          tooltip="Show Agent Configuration"
        />
      </div>
    );
  };

  iconTemplate = (rowData) => {
    const { metaInformation } = rowData;

    let imgColor;
    let tooltip;
    if (metaInformation) {
      imgColor = 'orange';
      tooltip = 'inspectIT Ocelot Agent';
    } else {
      imgColor = 'gray';
      tooltip = 'Generic Client';
    }

    const imgSrc = linkPrefix + '/static/images/inspectit-ocelot-head_' + imgColor + '.svg';
    return (
      <>
        <style jsx>{`
          .icon {
            width: 1.5rem;
            vertical-align: bottom;
            margin-right: 0.5rem;
          }
        `}</style>
        <img className="icon" title={tooltip} src={imgSrc} />
      </>
    );
  };

  agentVersionTemplate = (rowData) => {
    const { metaInformation } = rowData;

    return <span>{metaInformation ? metaInformation.agentVersion : '-'}</span>;
  };

  javaVersionTemplate = (rowData) => {
    const { metaInformation } = rowData;

    return <span>{metaInformation ? metaInformation.javaVersion : '-'}</span>;
  };

  jvmRestartTemplate = (rowData) => {
    const { metaInformation } = rowData;

    let date = '-';
    if (metaInformation) {
      const startTime = new Date(Number(metaInformation.startTime));
      date = dateformat(startTime, 'dd/mm/yy HH:MM:ss');
    }
    return <span>{date}</span>;
  };

  agentMappingTemplate = (rowData) => {
    return <AgentMappingCell data={rowData} />;
  };

  sourceBranchTemplate = (rowData) => {
    let branch = 'Unknown Branch';
    if (rowData.sourceBranch) {
      branch = rowData.sourceBranch;
    }
    const isLiveBranch = branch === 'live';
    const iconClass = classnames('pi', {
      'pi-circle-on': isLiveBranch,
      'pi-circle-off': !isLiveBranch,
      live: isLiveBranch,
      workspace: !isLiveBranch,
    });

    return (
      <>
        <style jsx>{`
          .this {
            display: flex;
            align-items: center;
          }
          .pi {
            margin-right: 0.5rem;
          }
          .pi.live {
            color: #ef5350;
          }
          .pi.workspace {
            color: #616161;
          }
        `}</style>

        <div className="this">
          <i className={iconClass}></i>
          <span>{branch}</span>
        </div>
      </>
    );
  };

  lastFetchTemplate = ({ lastConfigFetch }) => {
    return <TimeAgo date={lastConfigFetch} formatter={timeFormatter} />;
  };

  getAgentName = ({ metaInformation, attributes }) => {
    if (metaInformation) {
      return attributes.service + ' (' + metaInformation.agentId + ')';
    } else {
      return null;
    }
  };

  getMappingFilter = ({ mappingName, attributes }) => {
    const filterArray = map(attributes, (value, key) => key + ': ' + value);
    filterArray.push(mappingName);
    return filterArray;
  };

  showConfigurationDialog = (attribute) => {
    this.setState({
      attributes: attribute,
    });
    this.props.setAgentConfigurationShown(true);
  };

  render() {
    const { data: agents } = this.props;
    const agentValues = map(agents, (agent) => {
      return {
        ...agent,
        name: this.getAgentName(agent),
      };
    });

    return (
      <div className="this">
        <style jsx>{`
          .this :global(.p-datatable) {
            min-width: 1430px;
          }

          .this :global(.p-datatable) :global(th) {
            border: 0 none;
            text-align: left;
          }

          .this :global(.p-datatable) :global(.p-filter-column) {
            border-top: 1px solid #c8c8c8;
          }

          .this :global(.p-datatable-tbody) :global(td) {
            border: 0 none;
            cursor: auto;
            vertical-align: top;
          }
        `}</style>
        <DataTable value={agentValues} rowHover reorderableColumns>
          <Column body={this.iconTemplate} style={{ width: '34px' }} />
          <Column header="Name" field="name" body={this.nameTemplate} sortable style={{ width: '400px' }} />
          <Column
            header="Agent Version"
            field="metaInformation.agentVersion"
            body={this.agentVersionTemplate}
            sortable
            style={{ width: '150px' }}
          />
          <Column
            header="Java Version"
            field="metaInformation.javaVersion"
            body={this.javaVersionTemplate}
            sortable
            style={{ width: '150px' }}
          />
          <Column
            header="Last JVM Restart"
            field="metaInformation.startTime"
            body={this.jvmRestartTemplate}
            sortable
            style={{ width: '175px' }}
          />
          <Column header="Source Branch" field="sourceBranch" body={this.sourceBranchTemplate} style={{ width: '150px' }} sortable />
          <Column header="Agent Mapping" field="mappingFilter" body={this.agentMappingTemplate} sortable />
          <Column header="Last Fetch" field="lastConfigFetch" body={this.lastFetchTemplate} sortable style={{ width: '200px' }} />
        </DataTable>
      </div>
    );
  }
}

export default StatusTable;<|MERGE_RESOLUTION|>--- conflicted
+++ resolved
@@ -5,12 +5,9 @@
 import dateformat from 'dateformat';
 import TimeAgo from 'react-timeago';
 import { map } from 'lodash';
-<<<<<<< HEAD
-=======
 import classnames from 'classnames';
 
 import ConfigurationDownload from '../mappings/ConfigurationDownload';
->>>>>>> e652f5a5
 import { linkPrefix } from '../../../lib/configuration';
 
 const timeFormatter = (time, unit, suffix) => {
