--- conflicted
+++ resolved
@@ -126,11 +126,7 @@
     let name = '-';
     let agentIdElement;
     let agentId = null;
-<<<<<<< HEAD
-    let settingStates = '{}';
-=======
     let serviceStates = '{}';
->>>>>>> 81fead52
     if (metaInformation) {
       if (service) {
         name = service;
@@ -138,15 +134,9 @@
       agentId = metaInformation.agentId;
       agentIdElement = <span style={{ color: 'gray' }}>({agentId})</span>;
 
-<<<<<<< HEAD
-      settingStates = JSON.parse(metaInformation.settingStates);
-      logAvailable = settingStates.LogPreloader;
-      agentCommandsEnabled = settingStates.AgentCommandService;
-=======
       serviceStates = JSON.parse(metaInformation.serviceStates);
       logAvailable = serviceStates.LogPreloader;
       agentCommandsEnabled = serviceStates.AgentCommandService;
->>>>>>> 81fead52
     }
 
     return (
@@ -177,19 +167,6 @@
           }
 
           .this :global(.service-state-button) {
-<<<<<<< HEAD
-            width: 1.2rem;
-            height: 1.2rem;
-            position: absolute;
-            right: 3rem;
-            top: 0;
-            background: #ddd;
-            border-color: #ddd;
-          }
-
-          .this :global(.badge) {
-=======
->>>>>>> 81fead52
             width: 1.2rem;
             height: 1.2rem;
             position: absolute;
@@ -232,11 +209,7 @@
         <Button
           className="service-state-button"
           icon="pi pi-sliders-h"
-<<<<<<< HEAD
-          onClick={() => onShowServiceStateDialog(settingStates)}
-=======
           onClick={() => onShowServiceStateDialog(serviceStates)}
->>>>>>> 81fead52
           tooltip="Service States"
           tooltipOptions={{ showDeleay: 500 }}
         />
