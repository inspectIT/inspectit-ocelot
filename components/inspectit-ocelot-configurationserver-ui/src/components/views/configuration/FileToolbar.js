--- conflicted
+++ resolved
@@ -57,7 +57,6 @@
         }
       `}</style>
 
-<<<<<<< HEAD
       <Toolbar
         left={
           <div className="p-toolbar-group-left">
@@ -123,76 +122,6 @@
           </div>
         }
       />
-=======
-      <Toolbar>
-        <div className="p-toolbar-group-left">
-          <SplitButton
-            disabled={readOnly || loading}
-            tooltip="New file"
-            icon="pi pi-file"
-            tooltipOptions={TOOLTIP_OPTIONS}
-            onClick={() => showCreateFileDialog(selection, CONFIGURATION_TYPES.YAML)}
-            model={[
-              {
-                label: 'Method Configuration',
-                icon: 'pi pi-cog',
-                command: () => showCreateFileDialog(selection, CONFIGURATION_TYPES.METHOD_CONFIGURATION),
-              },
-            ]}
-          />
-          <Button
-            disabled={readOnly || loading}
-            tooltip="New directory"
-            icon="pi pi-folder-open"
-            tooltipOptions={TOOLTIP_OPTIONS}
-            onClick={() => showCreateDirectoryDialog(selection)}
-          />
-          <Button
-            disabled={readOnly || loading || !selection}
-            tooltip="Move/Rename file or directory"
-            icon="pi pi-pencil"
-            tooltipOptions={TOOLTIP_OPTIONS}
-            onClick={() => showMoveDialog(selection)}
-          />
-          <Button
-            disabled={readOnly || loading || !selection}
-            tooltip="Delete file or directory"
-            icon="pi pi-trash"
-            tooltipOptions={TOOLTIP_OPTIONS}
-            onClick={() => showDeleteFileDialog(selection)}
-          />
-          <Button
-            disabled={readOnly || loading}
-            tooltip="Upload File or Directory"
-            icon="pi pi-upload"
-            tooltipOptions={TOOLTIP_OPTIONS}
-            onClick={() => showUploadDialog(selection)}
-          />
-        </div>
-        <div className="p-toolbar-group-right">
-          <Button
-            disabled={loading}
-            onClick={toggleShowHiddenFiles}
-            tooltip={showHiddenFiles ? 'Hide Files' : 'Show Hidden Files'}
-            icon={showHiddenFiles ? 'pi pi-eye' : 'pi pi-eye-slash'}
-            tooltipOptions={TOOLTIP_OPTIONS}
-          />
-          <Button
-            disabled={loading}
-            onClick={showSearchDialog}
-            tooltip="Find in File"
-            icon={'pi pi-search'}
-            tooltipOptions={TOOLTIP_OPTIONS}
-          />
-          <Button
-            onClick={reloadFiles}
-            tooltip="Reload"
-            icon={'pi pi-refresh' + (loading ? 'pi-spin' : '')}
-            tooltipOptions={TOOLTIP_OPTIONS}
-          />
-        </div>
-      </Toolbar>
->>>>>>> 67c83610
     </div>
   );
 };
