import React from 'react';
import { connect } from 'react-redux';
import { configurationActions } from '../../../redux/ducks/configuration';
import { Toolbar } from 'primereact/toolbar';
import { Button } from 'primereact/button';

/**
 * The toolbar used in the configuration view's file tree.
 */
class FileToolbar extends React.Component {
  fetchFiles = (id) => this.props.fetchFiles(id);
  fetchVersions = () => this.props.fetchVersions();
  selectFile = () => this.props.selectFile();

  fetchFilesAndVersions = () => {
    this.fetchFiles(null);
    this.fetchVersions();
    this.props.selectedVersionChange(0, null);
  };

  render() {
    const { loading, selection, readOnly } = this.props;

    const tooltipOptions = {
      showDelay: 500,
      position: 'top',
    };
    return (
      <div className="this">
        <style jsx>{`
          .this :global(.p-toolbar) {
            border: 0;
            border-radius: 0;
            background-color: #eee;
            border-bottom: 1px solid #ddd;
          }

          .this :global(.p-toolbar-group-left) :global(.p-button) {
            margin-right: 0.25rem;
          }
          .this :global(.p-toolbar-group-right) :global(.p-button) {
            margin-left: 0.25rem;
          }
        `}</style>
        <Toolbar>
          <div className="p-toolbar-group-left">
            <Button
              disabled={readOnly || loading}
              tooltip="New file"
              icon="pi pi-file"
              tooltipOptions={tooltipOptions}
              onClick={() => this.props.showCreateFileDialog(selection)}
            />
            <Button
              disabled={readOnly || loading}
              tooltip="New directory"
              icon="pi pi-folder-open"
              tooltipOptions={tooltipOptions}
              onClick={() => this.props.showCreateDirectoryDialog(selection)}
            />
            <Button
              disabled={readOnly || loading || !selection}
              tooltip="Move/Rename file or directory"
              icon="pi pi-pencil"
              tooltipOptions={tooltipOptions}
              onClick={() => this.props.showMoveDialog(selection)}
            />
            <Button
              disabled={readOnly || loading || !selection}
              tooltip="Delete file or directory"
              icon="pi pi-trash"
              tooltipOptions={tooltipOptions}
              onClick={() => this.props.showDeleteFileDialog(selection)}
            />
          </div>
          <div className="p-toolbar-group-right">
            <Button
              disabled={loading}
<<<<<<< HEAD
              onClick={this.fetchFilesAndVersions}
=======
              onClick={this.props.showSearchDialog}
              tooltip="Find in File"
              icon={'pi pi-search'}
              tooltipOptions={tooltipOptions}
            />
            <Button
              disabled={loading}
              onClick={this.fetchFiles}
>>>>>>> f792ce0e
              tooltip="Reload"
              icon={'pi pi-refresh' + (loading ? ' pi-spin' : '')}
              tooltipOptions={tooltipOptions}
            />
          </div>
        </Toolbar>
      </div>
    );
  }
}

function mapStateToProps(state) {
  const { pendingRequests, selection } = state.configuration;
  return {
    loading: pendingRequests > 0,
    selection: selection ? selection : '',
  };
}

const mapDispatchToProps = {
  fetchFiles: configurationActions.fetchFiles,
  fetchVersions: configurationActions.fetchVersions,
  selectFile: configurationActions.selectFile,
};

export default connect(mapStateToProps, mapDispatchToProps)(FileToolbar);<|MERGE_RESOLUTION|>--- conflicted
+++ resolved
@@ -74,23 +74,18 @@
             />
           </div>
           <div className="p-toolbar-group-right">
+           <Button 
+            disabled={loading}
+            onClick={this.props.showSearchDialog}
+            tooltip="Find in File"
+            icon={'pi pi-search'}
+            tooltipOptions={tooltipOptions}
+           />
             <Button
-              disabled={loading}
-<<<<<<< HEAD
-              onClick={this.fetchFilesAndVersions}
-=======
-              onClick={this.props.showSearchDialog}
-              tooltip="Find in File"
-              icon={'pi pi-search'}
-              tooltipOptions={tooltipOptions}
-            />
-            <Button
-              disabled={loading}
-              onClick={this.fetchFiles}
->>>>>>> f792ce0e
-              tooltip="Reload"
-              icon={'pi pi-refresh' + (loading ? ' pi-spin' : '')}
-              tooltipOptions={tooltipOptions}
+            onClick={this.fetchFilesAndVersions}
+            tooltip="Reload"
+            icon={'pi pi-refresh' + (loading ? 'pi-spin':'')}
+            tooltipOptions={tooltipOptions}
             />
           </div>
         </Toolbar>
