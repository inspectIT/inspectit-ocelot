--- conflicted
+++ resolved
@@ -57,73 +57,6 @@
         }
       `}</style>
 
-<<<<<<< HEAD
-      <Toolbar
-        left={
-          <div className="p-toolbar-group-left">
-            <SplitButton
-              disabled={readOnly || loading}
-              tooltip="New file"
-              icon="pi pi-file"
-              tooltipOptions={TOOLTIP_OPTIONS}
-              onClick={() => showCreateFileDialog(selection, CONFIGURATION_TYPES.YAML)}
-              model={[
-                {
-                  label: 'Method Configuration',
-                  icon: 'pi pi-cog',
-                  command: () => showCreateFileDialog(selection, CONFIGURATION_TYPES.METHOD_CONFIGURATION),
-                },
-              ]}
-            />
-            <Button
-              disabled={readOnly || loading}
-              tooltip="New directory"
-              icon="pi pi-folder-open"
-              tooltipOptions={TOOLTIP_OPTIONS}
-              onClick={() => showCreateDirectoryDialog(selection)}
-            />
-            <Button
-              disabled={readOnly || loading || !selection}
-              tooltip="Move/Rename file or directory"
-              icon="pi pi-pencil"
-              tooltipOptions={TOOLTIP_OPTIONS}
-              onClick={() => showMoveDialog(selection)}
-            />
-            <Button
-              disabled={readOnly || loading || !selection}
-              tooltip="Delete file or directory"
-              icon="pi pi-trash"
-              tooltipOptions={TOOLTIP_OPTIONS}
-              onClick={() => showDeleteFileDialog(selection)}
-            />
-          </div>
-        }
-        right={
-          <div className="p-toolbar-group-right">
-            <Button
-              disabled={loading}
-              onClick={toggleShowHiddenFiles}
-              tooltip={showHiddenFiles ? 'Hide Files' : 'Show Hidden Files'}
-              icon={showHiddenFiles ? 'pi pi-eye' : 'pi pi-eye-slash'}
-              tooltipOptions={TOOLTIP_OPTIONS}
-            />
-            <Button
-              disabled={loading}
-              onClick={showSearchDialog}
-              tooltip="Find in File"
-              icon={'pi pi-search'}
-              tooltipOptions={TOOLTIP_OPTIONS}
-            />
-            <Button
-              onClick={reloadFiles}
-              tooltip="Reload"
-              icon={'pi pi-refresh' + (loading ? 'pi-spin' : '')}
-              tooltipOptions={TOOLTIP_OPTIONS}
-            />
-          </div>
-        }
-      />
-=======
       <Toolbar>
         <div className="p-toolbar-group-left">
           <SplitButton
@@ -192,7 +125,6 @@
           />
         </div>
       </Toolbar>
->>>>>>> 25ccb69d
     </div>
   );
 };
