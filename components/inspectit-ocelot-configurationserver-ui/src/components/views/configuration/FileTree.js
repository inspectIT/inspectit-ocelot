import React from 'react';
import { Tree } from 'primereact/tree';
<<<<<<< HEAD
import { ContextMenu } from 'primereact/contextmenu';
=======
>>>>>>> 84797859
import { connect } from 'react-redux';
import { configurationActions, configurationSelectors, configurationUtils } from '../../../redux/ducks/configuration';
import { linkPrefix } from '../../../lib/configuration';

import { DEFAULT_CONFIG_TREE_KEY } from '../../../data/constants';
<<<<<<< HEAD
=======
import { filter } from 'lodash';
>>>>>>> 84797859

/**
 * The file tree used in the configuration view.
 */
class FileTree extends React.Component {

    state = {
        menu: []
    };

    /**
     * Fetch the files initially.
     */
    componentDidMount = () => {
        const { loading, defaultConfig } = this.props;
        if (!loading) {
            this.props.fetchFiles();
        }

        if (Object.entries(defaultConfig).length === 0) {
            this.props.fetchDefaultConfig();
        }

    }

    /**
     * Handle tree selection changes.
     */
    onSelectionChange = (event) => {
        const { selection, selectedDefaultConfigFile, rawFiles } = this.props;
        const newSelection = event.value;
        if (newSelection) {
            if (newSelection !== selection && newSelection !== selectedDefaultConfigFile) {
                this.props.selectFile(newSelection);
            }
        } else {
            if (selection || selectedDefaultConfigFile) {
                this.props.selectFile(null);
            }
        }
    }

    /**
<<<<<<< HEAD
     * Handle ContextMenu selection.
     * Switch between a contextmenu for filenodes and a general menu.
     */
    onContextMenuSelectionChange = (event) => {
        const newSelection = event.value || '';

        if (newSelection && newSelection.startsWith(DEFAULT_CONFIG_TREE_KEY)) {
            // Show no contextmenu when clicked on an ocelot default configuration node.
            event.originalEvent.stopPropagation();
            return;
        }

        this.setState({ menu: this.getMenu(newSelection) });
        this.cm.show(event.originalEvent || event);
=======
     * Handle drag and drop movement.
     */
    onDragDrop = (event) => {
        const newTree = event.value.filter(node => node.key !== DEFAULT_CONFIG_TREE_KEY)
        const paths = this.comparePaths('', newTree);

        if (paths) {
            const { source, target } = paths;
            this.props.move(source, target, true);
        }
    }

    /**
     * Attempt to find a file in the 'wrong' place by comparing a node's key with it's expected key.
     * Returns the old (source) and expected (target) key when a node is found.
     */
    comparePaths = (parentKey, nodes) => {
        let foundFile = filter(nodes, file => file.key !== `${parentKey}/${file.label}`);
        if (foundFile.length === 1) {
            return {
                source: foundFile[0].key,
                target: `${parentKey}/${foundFile[0].label}`
            };
        }

        for (const child of nodes) {
            if (child.children) {
                const res = this.comparePaths(child.key, child.children);
                if (res) {
                    return res;
                }
            }
        }

        return null;
>>>>>>> 84797859
    }

    render() {
        return (
            <div className='this' onContextMenu={this.onContextMenuSelectionChange}>
                <style jsx>{`
                    .this {
                        overflow: auto;
                        flex-grow: 1;
                    }
                    .this :global(.cm-tree-icon) {
                        width: 1.3rem;
                        height: 1.3rem;
                    }
                    .this :global(.cm-tree-label) {
                        color: #aaa;
                    }
                    .this :global(.ocelot-tree-head-orange) {
                        background: url("${linkPrefix}/static/images/inspectit-ocelot-head_orange.svg") center no-repeat;
                        background-size: 1rem 1rem;
                    }
                    .this :global(.ocelot-tree-head-white) {
                        background: url("${linkPrefix}/static/images/inspectit-ocelot-head_white.svg") center no-repeat;
                        background-size: 1rem 1rem;
                    }
				`}</style>
                <ContextMenu model={this.state.menu} ref={el => this.cm = el} />
                <Tree
                    className={this.props.className}
                    filter={true}
                    filterBy="label"
                    value={this.props.defaultTree.concat(this.props.files)}
                    selectionMode="single"
                    selectionKeys={this.props.selection || this.props.selectedDefaultConfigFile}
                    onSelectionChange={this.onSelectionChange}
<<<<<<< HEAD
                    onContextMenuSelectionChange={this.onContextMenuSelectionChange} />
=======
                    dragdropScope="config-file-tree"
                    onDragDrop={this.onDragDrop}
>>>>>>> 84797859
                />
            </div>

        );
    }

    getMenu = (file) => {
        const { showCreateDirectoryDialog, showCreateFileDialog, showMoveDialog, showDeleteFileDialog } = this.props;

        return [
            {
                label: 'Add Folder',
                icon: 'pi pi-folder',
                command: () => showCreateDirectoryDialog(file)
            },
            {
                label: 'Add File',
                icon: 'pi pi-file',
                command: () => showCreateFileDialog(file)
            },
            {
                label: 'Rename',
                icon: 'pi pi-pencil',
                disabled: !file,
                command: () => showMoveDialog(file)
            },
            {
                label: 'Delete',
                icon: 'pi pi-trash',
                disabled: !file,
                command: () => showDeleteFileDialog(file)
            }
        ];
    }
}

function mapStateToProps(state) {
    const { pendingRequests, selection, files, defaultConfig, selectedDefaultConfigFile } = state.configuration;
    return {
        files: configurationSelectors.getFileTree(state),
        loading: pendingRequests > 0,
        selection,
        defaultConfig: defaultConfig,
        defaultTree: configurationSelectors.getDefaultConfigTree(state),
        selectedDefaultConfigFile
    }
}

const mapDispatchToProps = {
    fetchDefaultConfig: configurationActions.fetchDefaultConfig,
    fetchFiles: configurationActions.fetchFiles,
    selectFile: configurationActions.selectFile,
    move: configurationActions.move
}

export default connect(mapStateToProps, mapDispatchToProps)(FileTree);<|MERGE_RESOLUTION|>--- conflicted
+++ resolved
@@ -1,18 +1,12 @@
 import React from 'react';
 import { Tree } from 'primereact/tree';
-<<<<<<< HEAD
 import { ContextMenu } from 'primereact/contextmenu';
-=======
->>>>>>> 84797859
 import { connect } from 'react-redux';
 import { configurationActions, configurationSelectors, configurationUtils } from '../../../redux/ducks/configuration';
 import { linkPrefix } from '../../../lib/configuration';
 
 import { DEFAULT_CONFIG_TREE_KEY } from '../../../data/constants';
-<<<<<<< HEAD
-=======
 import { filter } from 'lodash';
->>>>>>> 84797859
 
 /**
  * The file tree used in the configuration view.
@@ -56,7 +50,6 @@
     }
 
     /**
-<<<<<<< HEAD
      * Handle ContextMenu selection.
      * Switch between a contextmenu for filenodes and a general menu.
      */
@@ -71,11 +64,13 @@
 
         this.setState({ menu: this.getMenu(newSelection) });
         this.cm.show(event.originalEvent || event);
-=======
+    }
+
+    /**
      * Handle drag and drop movement.
      */
     onDragDrop = (event) => {
-        const newTree = event.value.filter(node => node.key !== DEFAULT_CONFIG_TREE_KEY)
+        const newTree = event.value.filter(node => node.key !== DEFAULT_CONFIG_TREE_KEY);
         const paths = this.comparePaths('', newTree);
 
         if (paths) {
@@ -107,7 +102,6 @@
         }
 
         return null;
->>>>>>> 84797859
     }
 
     render() {
@@ -143,12 +137,9 @@
                     selectionMode="single"
                     selectionKeys={this.props.selection || this.props.selectedDefaultConfigFile}
                     onSelectionChange={this.onSelectionChange}
-<<<<<<< HEAD
-                    onContextMenuSelectionChange={this.onContextMenuSelectionChange} />
-=======
+                    onContextMenuSelectionChange={this.onContextMenuSelectionChange}
                     dragdropScope="config-file-tree"
                     onDragDrop={this.onDragDrop}
->>>>>>> 84797859
                 />
             </div>
 
