import yaml from 'js-yaml';
import React from 'react';
import { connect } from 'react-redux';
import { DEFAULT_CONFIG_TREE_KEY } from '../../../data/constants';
import { configurationActions, configurationSelectors } from '../../../redux/ducks/configuration';
import { notificationActions } from '../../../redux/ducks/notification';
import EditorView from '../../editor/EditorView';
import CreateDialog from './dialogs/CreateDialog';
import DeleteDialog from './dialogs/DeleteDialog';
import MoveDialog from './dialogs/MoveDialog';
import FileToolbar from './FileToolbar';
import FileTree from './FileTree';
import { enableOcelotAutocompletion } from './OcelotAutocompleter';
<<<<<<< HEAD
import HistoryView from './history/HistoryView';
=======
import SearchDialog from './dialogs/SearchDialog';

>>>>>>> f792ce0e
/**
 * The header component of the editor view.
 */
const EditorHeader = ({ icon, path, name, isContentModified, readOnly }) => (
  <>
    <style jsx>{`
      .header {
        font-size: 1rem;
        display: flex;
        align-items: center;
        height: 2rem;
      }
      .header :global(.pi) {
        font-size: 1.75rem;
        color: #aaa;
        margin-right: 1rem;
      }
      .path {
        color: #999;
      }
      .dirtyStateMarker {
        margin-left: 0.25rem;
        color: #999;
      }
    `}</style>
    <div className="header">
      <i className={'pi ' + icon}></i>
      <div className="path">{path}</div>
      <div className="name">{name}</div>
      {isContentModified && <div className="dirtyStateMarker">*</div>}
      {readOnly && <div className="dirtyStateMarker">(read only)</div>}
    </div>
  </>
);

// Test Data
const testData = [
  {
    name: 'Version 11',
    id: '346123zw',
    date: 13456789,
    author: 'admin',
    changes: ['/a.yml'],
  },
  {
    name: 'Version 10',
    id: '1283ad294',
    date: 13456789,
    author: 'admin',
    changes: ['/hello.yml'],
  },
  {
    name: 'Version 9',
    id: '6623ad212',
    date: 13456789,
    author: 'philip',
    changes: ['/test/myFolder/myAAAAA.yml', '/hello.yml', '/aaaa.yml'],
  },
];

/**
 * The configuration view component used for managing the agent configurations.
 */
class ConfigurationView extends React.Component {
  state = {
    isDeleteFileDialogShown: false,
    isCreateFileDialogShown: false,
    isCreateDirectoryDialogShown: false,
    isMoveDialogShown: false,
    filePath: null,
    isSearchDialogShown: false,
  };

  parsePath = (filePath, defaultConfigFilePath) => {
    if (filePath) {
      return this.splitIntoPathAndName(filePath);
    } else if (defaultConfigFilePath) {
      const path = defaultConfigFilePath.replace(DEFAULT_CONFIG_TREE_KEY, '/Ocelot Defaults');
      return this.splitIntoPathAndName(path);
    } else {
      return {};
    }
  };

  splitIntoPathAndName = (path) => {
    const lastIndex = path.lastIndexOf('/') + 1;
    return {
      path: path.slice(0, lastIndex),
      name: path.slice(lastIndex),
    };
  };

  onSave = () => {
    const { selection, fileContent } = this.props;
    this.props.writeFile(selection, fileContent, false);
  };

  onChange = (value) => {
    if (!this.props.loading) {
      this.props.selectedFileContentsChanged(value);
    }
  };

  onRefresh = () => {
    this.props.selectedFileContentsChanged(null);
  };

  showDeleteFileDialog = (filePath) => this.setState({ isDeleteFileDialogShown: true, filePath });

  hideDeleteFileDialog = () => this.setState({ isDeleteFileDialogShown: false, filePath: null });

  showCreateFileDialog = (filePath) => this.setState({ isCreateFileDialogShown: true, filePath });

  hideCreateFileDialog = () => this.setState({ isCreateFileDialogShown: false, filePath: null });

  showCreateDirectoryDialog = (filePath) => this.setState({ isCreateDirectoryDialogShown: true, filePath });

  hideCreateDirectoryDialog = () => this.setState({ isCreateDirectoryDialogShown: false, filePath: null });

  showMoveDialog = (filePath) => this.setState({ isMoveDialogShown: true, filePath });

  hideMoveDialog = () => this.setState({ isMoveDialogShown: false, filePath: null });

  showSearchDialog = () => this.setState({ isSearchDialogShown: true });

  hideSearchDialog = () => this.setState({ isSearchDialogShown: false });

  openFile = (filename) => {
    this.props.selectFile(filename);
  };

  render() {
    const {
      selection,
      isDirectory,
      loading,
      isContentModified,
      fileContent,
      yamlError,
      selectedDefaultConfigFile,
      schema,
      showVisualConfigurationView,
      toggleVisualConfigurationView,
      readOnly,
    } = this.props;
    const showEditor = (selection || selectedDefaultConfigFile) && !isDirectory;

    const { path, name } = this.parsePath(selection, selectedDefaultConfigFile);
    const icon = 'pi-' + (isDirectory ? 'folder' : 'file');
    const showHeader = !!name;

    return (
      <div className="this">
        <style jsx>{`
          .this {
            height: 100%;
            display: flex;
          }
          .this :global(.p-tree) {
            height: 100%;
            border: 0;
            border-radius: 0;
            display: flex;
            flex-direction: column;
            background: 0;
          }
          .treeContainer {
            height: 100%;
            display: flex;
            flex-direction: column;
            border-right: 1px solid #ddd;
          }
          .details {
            color: #ccc;
            font-size: 0.75rem;
            text-align: center;
            padding: 0.25rem 0;
          }
        `}</style>
        <div className="treeContainer">
          <FileToolbar
            showDeleteFileDialog={this.showDeleteFileDialog}
            showCreateFileDialog={this.showCreateFileDialog}
            showCreateDirectoryDialog={this.showCreateDirectoryDialog}
            showMoveDialog={this.showMoveDialog}
            showSearchDialog={this.showSearchDialog}
            readOnly={readOnly}
          />
          <FileTree
            className="fileTree"
            showDeleteFileDialog={this.showDeleteFileDialog}
            showCreateFileDialog={this.showCreateFileDialog}
            showCreateDirectoryDialog={this.showCreateDirectoryDialog}
            showMoveDialog={this.showMoveDialog}
            readOnly={readOnly}
          />
          <div className="details">Last refresh: {this.props.updateDate ? new Date(this.props.updateDate).toLocaleString() : '-'}</div>
        </div>
        <EditorView
          showEditor={showEditor}
          value={fileContent}
          schema={schema}
          hint={'Select a file to start editing.'}
          onSave={this.onSave}
          enableButtons={showEditor && !loading}
          onCreate={enableOcelotAutocompletion}
          onChange={this.onChange}
          onRefresh={this.onRefresh}
          canSave={isContentModified && !yamlError}
          isErrorNotification={true}
          notificationIcon="pi-exclamation-triangle"
          notificationText={yamlError}
          loading={loading}
          readOnly={readOnly || !!selectedDefaultConfigFile}
          showVisualConfigurationView={showVisualConfigurationView}
          onToggleVisualConfigurationView={toggleVisualConfigurationView}
          sidebar={<HistoryView data={testData}></HistoryView>}
        >
          {showHeader ? (
            <EditorHeader
              icon={icon}
              path={path}
              name={name}
              isContentModified={isContentModified}
              readOnly={readOnly || !!selectedDefaultConfigFile}
            />
          ) : null}
        </EditorView>

        <DeleteDialog visible={this.state.isDeleteFileDialogShown} onHide={this.hideDeleteFileDialog} filePath={this.state.filePath} />
        <CreateDialog
          directoryMode={false}
          visible={this.state.isCreateFileDialogShown}
          onHide={this.hideCreateFileDialog}
          filePath={this.state.filePath}
        />
        <CreateDialog
          directoryMode={true}
          visible={this.state.isCreateDirectoryDialogShown}
          onHide={this.hideCreateDirectoryDialog}
          filePath={this.state.filePath}
        />
        <MoveDialog visible={this.state.isMoveDialogShown} onHide={this.hideMoveDialog} filePath={this.state.filePath} />

        <SearchDialog visible={this.state.isSearchDialogShown} onHide={this.hideSearchDialog} openFile={this.openFile} />
      </div>
    );
  }
}

const getYamlError = (content) => {
  try {
    yaml.safeLoad(content);
    return null;
  } catch (error) {
    if (error.message) {
      return 'YAML Syntax Error: ' + error.message;
    } else {
      return 'YAML cannot be parsed.';
    }
  }
};

function mapStateToProps(state) {
  const {
    updateDate,
    selection,
    selectedFileContent,
    pendingRequests,
    selectedDefaultConfigFile,
    schema,
    showVisualConfigurationView,
  } = state.configuration;
  const unsavedFileContent = selection ? configurationSelectors.getSelectedFileUnsavedContents(state) : null;
  const fileContent = unsavedFileContent !== null ? unsavedFileContent : selectedFileContent;

  return {
    updateDate,
    selection,
    isDirectory: configurationSelectors.isSelectionDirectory(state) || !!(selectedDefaultConfigFile && !fileContent),
    isContentModified: unsavedFileContent !== null,
    fileContent,
    yamlError: getYamlError(fileContent),
    loading: pendingRequests > 0,
    selectedDefaultConfigFile,
    schema,
    showVisualConfigurationView,
    readOnly: !state.authentication.permissions.write,
  };
}

const mapDispatchToProps = {
  showWarning: notificationActions.showWarningMessage,
  writeFile: configurationActions.writeFile,
  selectedFileContentsChanged: configurationActions.selectedFileContentsChanged,
  toggleVisualConfigurationView: configurationActions.toggleVisualConfigurationView,
  selectFile: configurationActions.selectFile,
};

export default connect(mapStateToProps, mapDispatchToProps)(ConfigurationView);<|MERGE_RESOLUTION|>--- conflicted
+++ resolved
@@ -11,12 +11,10 @@
 import FileToolbar from './FileToolbar';
 import FileTree from './FileTree';
 import { enableOcelotAutocompletion } from './OcelotAutocompleter';
-<<<<<<< HEAD
 import HistoryView from './history/HistoryView';
-=======
 import SearchDialog from './dialogs/SearchDialog';
 
->>>>>>> f792ce0e
+
 /**
  * The header component of the editor view.
  */
