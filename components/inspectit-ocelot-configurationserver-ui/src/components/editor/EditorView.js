--- conflicted
+++ resolved
@@ -14,78 +14,6 @@
  * Editor view consisting of the AceEditor and a toolbar.
  *
  */
-<<<<<<< HEAD
-class EditorView extends React.Component {
-  render() {
-    const {
-      value,
-      schema,
-      showEditor,
-      hint,
-      onRefresh,
-      onChange,
-      onCreate,
-      onSave,
-      isRefreshing,
-      enableButtons,
-      isErrorNotification,
-      notificationIcon,
-      notificationText,
-      canSave,
-      loading,
-      children,
-      readOnly,
-      showVisualConfigurationView,
-      onToggleVisualConfigurationView,
-      sidebar,
-      selectedVersion,
-    } = this.props;
-    return (
-      <div className="this p-grid p-dir-col p-nogutter">
-        <style jsx>{`
-          .this {
-            flex: 1;
-            flex-wrap: nowrap;
-          }
-          .selection-information {
-            display: flex;
-            height: 100%;
-            align-items: center;
-            justify-content: center;
-            color: #bbb;
-          }
-          .editor-container {
-            position: relative;
-            flex-grow: 1;
-          }
-          .visual-editor-container {
-            position: relative;
-            flex-grow: 1;
-          }
-          .loading-overlay {
-            position: absolute;
-            left: 0;
-            top: 0;
-            right: 0;
-            bottom: 0;
-            background-color: #00000080;
-            color: white;
-            z-index: 100;
-            justify-content: center;
-            align-items: center;
-          }
-          .editor-row {
-            display: flex;
-            flex-grow: 1;
-          }
-          .sidebar {
-            display: flex;
-          }
-        `}</style>
-        <div className="p-col-fixed">
-          <EditorToolbar
-            enableButtons={enableButtons}
-=======
 const EditorView = ({
   value,
   schema,
@@ -106,8 +34,9 @@
   readOnly,
   showVisualConfigurationView,
   onToggleVisualConfigurationView,
+  sidebar,
+  selectedVersion,
 }) => {
-  // refs
   const editorRef = useRef(null);
 
   return (
@@ -126,9 +55,11 @@
         }
         .editor-container {
           position: relative;
+          flex-grow: 1;
         }
         .visual-editor-container {
-          display: flex;
+          position: relative;
+          flex-grow: 1;
         }
         .loading-overlay {
           position: absolute;
@@ -139,9 +70,15 @@
           background-color: #00000080;
           color: white;
           z-index: 100;
-          display: flex;
           justify-content: center;
           align-items: center;
+        }
+        .editor-row {
+          display: flex;
+          flex-grow: 1;
+        }
+        .sidebar {
+          display: flex;
         }
       `}</style>
       <div className="p-col-fixed">
@@ -160,107 +97,61 @@
         </EditorToolbar>
       </div>
       {showEditor && !showVisualConfigurationView && (
-        <div className="p-col editor-container">
-          <AceEditor
-            editorRef={(editor) => (editorRef.current = editor)}
-            onCreate={onCreate}
-            mode="yaml"
-            theme="cobalt"
-            options={editorConfig}
-            value={value}
-            onChange={onChange}
->>>>>>> f792ce0e
-            canSave={canSave}
-            onSave={onSave}
-<<<<<<< HEAD
-            onSearch={() => this.editor.executeCommand('find')}
-            onHelp={() => this.editor.showShortcuts()}
-            visualConfig={showVisualConfigurationView}
-            onVisualConfigChange={onToggleVisualConfigurationView}
-            selectedVersion={selectedVersion}
-          >
-            {children}
-          </EditorToolbar>
-        </div>
-        {showEditor && !showVisualConfigurationView && (
+        <div className="editor-row">
+          <div className="editor-container">
+            <AceEditor
+              editorRef={(editor) => (editorRef.current = editor)}
+              onCreate={onCreate}
+              mode="yaml"
+              theme="cobalt"
+              options={editorConfig}
+              value={value}
+              onChange={onChange}
+              history-view
+              canSave={canSave}
+              onSave={onSave}
+              readOnly={readOnly}
+              selectedVersion={selectedVersion}
+            />
+          </div>
+          <div className="sidebar">{sidebar}</div>
+        </div>
+      )}
+      {showEditor && showVisualConfigurationView && (
+        <div className="editor-row">
+          <div className="visual-editor-container">
+            <YamlParser yamlConfig={value} onUpdate={onChange}>
+              {(onUpdate, config) => (
+                <TreeTableEditor config={config} schema={schema} loading={loading} readOnly={readOnly} onUpdate={onUpdate} />
+              )}
+            </YamlParser>
+          </div>
+          <div className="sidebar"> {sidebar}</div>
+        </div>
+      )}
+      {!showEditor && (
+        <div className="editor-row">
+          <div className="editor-container">
+            {''}
+            <SelectionInformation hint={hint} /> {''}
+          </div>
+          <div className="sidebar">{sidebar} </div>
+        </div>
+      )}
+      {loading && (
+        <div className="loading-overlay">
+          <i className="pi pi-spin pi-spinner" style={{ fontSize: '2em' }}></i>
+        </div>
+      )}
+      <div>
+        {notificationText ? (
           <div className="editor-row">
             <div className="editor-container">
-              <AceEditor
-                editorRef={(editor) => (this.editor = editor)}
-                onCreate={onCreate}
-                mode="yaml"
-                theme="cobalt"
-                options={editorConfig}
-                value={value}
-                onChange={onChange}
-                canSave={canSave}
-                onSave={onSave}
-                readOnly={readOnly}
-              />
+              <Notificationbar text={notificationText} isError={isErrorNotification} icon={notificationIcon} />
             </div>
-            <div className="sidebar">{sidebar}</div>
-          </div>
-        )}
-        {showEditor && showVisualConfigurationView && (
-          <div className="editor-row">
-            <div className="visual-editor-container">
-              <YamlParser yamlConfig={value} onUpdate={onChange}>
-                {(onUpdate, config) => (
-                  <TreeTableEditor config={config} schema={schema} loading={loading} readOnly={readOnly} onUpdate={onUpdate} />
-                )}
-              </YamlParser>
-            </div>
-            <div className="sidebar">{sidebar}</div>
-          </div>
-        )}
-        {!showEditor && (
-          <div className="editor-row">
-            <div className="editor-container">
-              {' '}
-              <SelectionInformation hint={hint} />{' '}
-            </div>
-            <div className="sidebar">{sidebar}</div>
-          </div>
-        )}
-        {loading && (
-          <div className="loading-overlay">
-            <i className="pi pi-spin pi-spinner" style={{ fontSize: '2em' }}></i>
-          </div>
-        )}
-        <div>
-          {notificationText ? (
-            <div className="editor-row">
-              <div className="editor-container">
-                <Notificationbar text={notificationText} isError={isErrorNotification} icon={notificationIcon} />
-              </div>
-              <div className="sidebar">{sidebar}</div>
-            </div>
-          ) : null}
-=======
-            readOnly={readOnly}
-          />
-        </div>
-      )}
-      {showEditor && showVisualConfigurationView && (
-        <div className="p-col visual-editor-container">
-          <YamlParser yamlConfig={value} onUpdate={onChange}>
-            {(onUpdate, config) => (
-              <TreeTableEditor config={config} schema={schema} loading={loading} readOnly={readOnly} onUpdate={onUpdate} />
-            )}
-          </YamlParser>
-        </div>
-      )}
-      {!showEditor && <SelectionInformation hint={hint} />}
-      {loading && (
-        <div className="p-col">
-          <div className="loading-overlay">
-            <i className="pi pi-spin pi-spinner" style={{ fontSize: '2em' }}></i>
-          </div>
->>>>>>> f792ce0e
-        </div>
-      )}
-      <div className="p-col-fixed">
-        {notificationText ? <Notificationbar text={notificationText} isError={isErrorNotification} icon={notificationIcon} /> : null}
+            <div className="sidebar">{sidebar} </div>
+          </div>
+        ) : null}
       </div>
     </div>
   );
