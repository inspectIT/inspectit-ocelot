import dynamic from 'next/dynamic';
import PropTypes from 'prop-types';
import React, { useRef } from 'react';
import editorConfig from '../../data/yaml-editor-config.json';
import EditorToolbar from './EditorToolbar';
import Notificationbar from './Notificationbar';
import YamlParser from './YamlParser';
import SelectionInformation from './SelectionInformation';

const AceEditor = dynamic(() => import('./AceEditor'), { ssr: false });
const TreeTableEditor = dynamic(() => import('./TreeTableEditor'), { ssr: false });

/**
 * Editor view consisting of the AceEditor and a toolbar.
 *
 */
<<<<<<< HEAD
class EditorView extends React.Component {
  render() {
    const {
      value,
      schema,
      showEditor,
      hint,
      onRefresh,
      onChange,
      onCreate,
      onSave,
      isRefreshing,
      enableButtons,
      isErrorNotification,
      notificationIcon,
      notificationText,
      canSave,
      loading,
      children,
      readOnly,
      showVisualConfigurationView,
      onToggleVisualConfigurationView,
      sidebar,
    } = this.props;

    return (
      <div className="this p-grid p-dir-col p-nogutter">
        <style jsx>{`
          .this {
            flex: 1;
            flex-wrap: nowrap;
          }
          .selection-information {
            display: flex;
            height: 100%;
            align-items: center;
            justify-content: center;
            color: #bbb;
          }
          .editor-container {
            position: relative;
            flex-grow: 1;
          }
          .visual-editor-container {
            position: relative;
            flex-grow: 1;
          }
          .loading-overlay {
            position: absolute;
            left: 0;
            top: 0;
            right: 0;
            bottom: 0;
            background-color: #00000080;
            color: white;
            z-index: 100;
            justify-content: center;
            align-items: center;
          }
          .editor-row {
            display: flex;
            flex-grow: 1;
          }
          .sidebar {
            display: flex;
          }
        `}</style>
        <div className="p-col-fixed">
          <EditorToolbar
            enableButtons={enableButtons}
=======
const EditorView = ({
  value,
  schema,
  showEditor,
  hint,
  onRefresh,
  onChange,
  onCreate,
  onSave,
  isRefreshing,
  enableButtons,
  isErrorNotification,
  notificationIcon,
  notificationText,
  canSave,
  loading,
  children,
  readOnly,
  showVisualConfigurationView,
  onToggleVisualConfigurationView,
}) => {
  // refs
  const editorRef = useRef(null);

  return (
    <div className="this p-grid p-dir-col p-nogutter">
      <style jsx>{`
        .this {
          flex: 1;
          flex-wrap: nowrap;
        }
        .selection-information {
          display: flex;
          height: 100%;
          align-items: center;
          justify-content: center;
          color: #bbb;
        }
        .editor-container {
          position: relative;
        }
        .visual-editor-container {
          display: flex;
        }
        .loading-overlay {
          position: absolute;
          left: 0;
          top: 0;
          right: 0;
          bottom: 0;
          background-color: #00000080;
          color: white;
          z-index: 100;
          display: flex;
          justify-content: center;
          align-items: center;
        }
      `}</style>
      <div className="p-col-fixed">
        <EditorToolbar
          enableButtons={enableButtons}
          canSave={canSave}
          onRefresh={onRefresh}
          isRefreshing={isRefreshing}
          onSave={onSave}
          onSearch={() => editorRef.current.executeCommand('find')}
          onHelp={() => editorRef.current.showShortcuts()}
          visualConfig={showVisualConfigurationView}
          onVisualConfigChange={onToggleVisualConfigurationView}
        >
          {children}
        </EditorToolbar>
      </div>
      {showEditor && !showVisualConfigurationView && (
        <div className="p-col editor-container">
          <AceEditor
            editorRef={(editor) => (editorRef.current = editor)}
            onCreate={onCreate}
            mode="yaml"
            theme="cobalt"
            options={editorConfig}
            value={value}
            onChange={onChange}
>>>>>>> f792ce0e
            canSave={canSave}
            onSave={onSave}
            readOnly={readOnly}
          />
        </div>
<<<<<<< HEAD
        {showEditor && !showVisualConfigurationView && (
          <div className="editor-row">
            <div className="editor-container">
              <AceEditor
                editorRef={(editor) => (this.editor = editor)}
                onCreate={onCreate}
                mode="yaml"
                theme="cobalt"
                options={editorConfig}
                value={value}
                onChange={onChange}
                canSave={canSave}
                onSave={onSave}
                readOnly={readOnly}
              />
            </div>
            <div className="sidebar">{sidebar}</div>
          </div>
        )}
        {showEditor && showVisualConfigurationView && (
          <div className="editor-row">
            <div className="visual-editor-container">
              <YamlParser yamlConfig={value} onUpdate={onChange}>
                {(onUpdate, config) => (
                  <TreeTableEditor config={config} schema={schema} loading={loading} readOnly={readOnly} onUpdate={onUpdate} />
                )}
              </YamlParser>
            </div>
            <div className="sidebar">{sidebar}</div>
          </div>
        )}
        {!showEditor && (
          <div className="editor-row">
            <div className="editor-container">
              {' '}
              <SelectionInformation hint={hint} />{' '}
            </div>
            <div className="sidebar">{sidebar}</div>
          </div>
        )}
        {loading && (
          <div className="loading-overlay">
            <i className="pi pi-spin pi-spinner" style={{ fontSize: '2em' }}></i>
          </div>
        )}
        <div>
          {notificationText ? (
            <div className="editor-row">
              <div className="editor-container">
                <Notificationbar text={notificationText} isError={isErrorNotification} icon={notificationIcon} />
              </div>
              <div className="sidebar">{sidebar}</div>
            </div>
          ) : null}
=======
      )}
      {showEditor && showVisualConfigurationView && (
        <div className="p-col visual-editor-container">
          <YamlParser yamlConfig={value} onUpdate={onChange}>
            {(onUpdate, config) => (
              <TreeTableEditor config={config} schema={schema} loading={loading} readOnly={readOnly} onUpdate={onUpdate} />
            )}
          </YamlParser>
        </div>
      )}
      {!showEditor && <SelectionInformation hint={hint} />}
      {loading && (
        <div className="p-col">
          <div className="loading-overlay">
            <i className="pi pi-spin pi-spinner" style={{ fontSize: '2em' }}></i>
          </div>
>>>>>>> f792ce0e
        </div>
      )}
      <div className="p-col-fixed">
        {notificationText ? <Notificationbar text={notificationText} isError={isErrorNotification} icon={notificationIcon} /> : null}
      </div>
    </div>
  );
};

EditorView.propTypes = {
  /** The value of the editor */
  value: PropTypes.string,
  /** The configuration schema */
  schema: PropTypes.object,
  /** Whether the editor should be shown or hidden. */
  showEditor: PropTypes.bool,
  /** The hint which will be shown if the editor is hidden. */
  hint: PropTypes.string,
  /** Callback which is triggered when the save button is pressed. */
  onSave: PropTypes.func,
  /** Callback which is executed when the refresh button is pressed. The refresh button is only shown if this callback is specified. */
  onRefresh: PropTypes.func,
  /** If true, the refresh button is disabled and showing a spinner. */
  isRefreshing: PropTypes.bool,
  /** Whether the toolbar buttons should be enabled or disabled. */
  enableButtons: PropTypes.bool,
  /** The children will be shown in the toolbar. Can be used e.g. to show additional information. */
  children: PropTypes.element,
  /** Whether the save button is enabled or not. The save button is enabled only if the `enableButtons` is true.  */
  canSave: PropTypes.bool,
  /** Whether the notification bar is showing an error or not. */
  isErrorNotification: PropTypes.bool,
  /** The icon class to show in the notification bar. */
  notificationIcon: PropTypes.string,
  /** The text to show in the notification bar. */
  notificationText: PropTypes.string,
  /** Whether the editor should show an loading indicator */
  loading: PropTypes.bool,
  /** Wheter the editor should be in read-only mode */
  readOnly: PropTypes.bool,
  /** Weather a visual configuration view is active showing config properties in a tree */
  showVisualConfigurationView: PropTypes.bool,
  /** Function to react on the change of the enable disable visual configuration view */
  onToggleVisualConfigurationView: PropTypes.func,
};

EditorView.defaultProps = {
  showEditor: true,
  enableButtons: true,
  canSave: true,
  loading: false,
  showVisualConfigurationView: false,
};

export default EditorView;<|MERGE_RESOLUTION|>--- conflicted
+++ resolved
@@ -6,6 +6,7 @@
 import Notificationbar from './Notificationbar';
 import YamlParser from './YamlParser';
 import SelectionInformation from './SelectionInformation';
+import { load } from 'js-yaml';
 
 const AceEditor = dynamic(() => import('./AceEditor'), { ssr: false });
 const TreeTableEditor = dynamic(() => import('./TreeTableEditor'), { ssr: false });
@@ -14,11 +15,8 @@
  * Editor view consisting of the AceEditor and a toolbar.
  *
  */
-<<<<<<< HEAD
-class EditorView extends React.Component {
-  render() {
-    const {
-      value,
+const EditorView = ({
+  value,
       schema,
       showEditor,
       hint,
@@ -38,11 +36,12 @@
       showVisualConfigurationView,
       onToggleVisualConfigurationView,
       sidebar,
-    } = this.props;
-
-    return (
-      <div className="this p-grid p-dir-col p-nogutter">
-        <style jsx>{`
+}) => {
+  const editorRef = useRef(null);
+
+  return (
+    <div className="this p-grid p-dir-col p-nogutter">
+      <style jsx>{`
           .this {
             flex: 1;
             flex-wrap: nowrap;
@@ -82,70 +81,8 @@
             display: flex;
           }
         `}</style>
-        <div className="p-col-fixed">
-          <EditorToolbar
-            enableButtons={enableButtons}
-=======
-const EditorView = ({
-  value,
-  schema,
-  showEditor,
-  hint,
-  onRefresh,
-  onChange,
-  onCreate,
-  onSave,
-  isRefreshing,
-  enableButtons,
-  isErrorNotification,
-  notificationIcon,
-  notificationText,
-  canSave,
-  loading,
-  children,
-  readOnly,
-  showVisualConfigurationView,
-  onToggleVisualConfigurationView,
-}) => {
-  // refs
-  const editorRef = useRef(null);
-
-  return (
-    <div className="this p-grid p-dir-col p-nogutter">
-      <style jsx>{`
-        .this {
-          flex: 1;
-          flex-wrap: nowrap;
-        }
-        .selection-information {
-          display: flex;
-          height: 100%;
-          align-items: center;
-          justify-content: center;
-          color: #bbb;
-        }
-        .editor-container {
-          position: relative;
-        }
-        .visual-editor-container {
-          display: flex;
-        }
-        .loading-overlay {
-          position: absolute;
-          left: 0;
-          top: 0;
-          right: 0;
-          bottom: 0;
-          background-color: #00000080;
-          color: white;
-          z-index: 100;
-          display: flex;
-          justify-content: center;
-          align-items: center;
-        }
-      `}</style>
       <div className="p-col-fixed">
-        <EditorToolbar
+      <EditorToolbar
           enableButtons={enableButtons}
           canSave={canSave}
           onRefresh={onRefresh}
@@ -160,7 +97,8 @@
         </EditorToolbar>
       </div>
       {showEditor && !showVisualConfigurationView && (
-        <div className="p-col editor-container">
+        <div className="editor-row">
+          <div className="editor-container"> 
           <AceEditor
             editorRef={(editor) => (editorRef.current = editor)}
             onCreate={onCreate}
@@ -169,93 +107,54 @@
             options={editorConfig}
             value={value}
             onChange={onChange}
->>>>>>> f792ce0e
+    	      history-view
             canSave={canSave}
             onSave={onSave}
             readOnly={readOnly}
           />
-        </div>
-<<<<<<< HEAD
-        {showEditor && !showVisualConfigurationView && (
+          </div>
+          <div className="sidebar">{sidebar}</div> 
+        </div>
+      )}
+      {showEditor && showVisualConfigurationView && (
+        <div className="editor-row"> 
+          <div className="visual-editor-container"> 
+            <YamlParser yamlConfig={value} onUpdate={onChange}>
+              {(onUpdate, config) => (
+              <TreeTableEditor config={config} schema={schema} loading={loading} readOnly={readOnly} onUpdate={onUpdate} />
+              )}
+            </YamlParser>
+        </div>
+              <div className="sidebar"> {sidebar}</div>
+        </div>
+      )}
+      {!showEditor && (
+        <div className="editor-row">
+          <div className="editor-container"> 
+          {''}
+          <SelectionInformation hint={hint} /> {''}
+        </div> 
+        <div className="sidebar">{sidebar} </div>
+        </div>
+      )}
+      {loading && (
+        <div className="loading-overlay">
+           <i className="pi pi-spin pi-spinner" style={{ fontSize: '2em' }}></i>
+        </div>
+      )}
+      <div>
+        {notificationText ? (
           <div className="editor-row">
             <div className="editor-container">
-              <AceEditor
-                editorRef={(editor) => (this.editor = editor)}
-                onCreate={onCreate}
-                mode="yaml"
-                theme="cobalt"
-                options={editorConfig}
-                value={value}
-                onChange={onChange}
-                canSave={canSave}
-                onSave={onSave}
-                readOnly={readOnly}
-              />
-            </div>
-            <div className="sidebar">{sidebar}</div>
+               <Notificationbar text={notificationText} isError={isErrorNotification} icon={notificationIcon} />
+            </div> 
+            <div className="sidebar">{sidebar} </div>
           </div>
-        )}
-        {showEditor && showVisualConfigurationView && (
-          <div className="editor-row">
-            <div className="visual-editor-container">
-              <YamlParser yamlConfig={value} onUpdate={onChange}>
-                {(onUpdate, config) => (
-                  <TreeTableEditor config={config} schema={schema} loading={loading} readOnly={readOnly} onUpdate={onUpdate} />
-                )}
-              </YamlParser>
-            </div>
-            <div className="sidebar">{sidebar}</div>
-          </div>
-        )}
-        {!showEditor && (
-          <div className="editor-row">
-            <div className="editor-container">
-              {' '}
-              <SelectionInformation hint={hint} />{' '}
-            </div>
-            <div className="sidebar">{sidebar}</div>
-          </div>
-        )}
-        {loading && (
-          <div className="loading-overlay">
-            <i className="pi pi-spin pi-spinner" style={{ fontSize: '2em' }}></i>
-          </div>
-        )}
-        <div>
-          {notificationText ? (
-            <div className="editor-row">
-              <div className="editor-container">
-                <Notificationbar text={notificationText} isError={isErrorNotification} icon={notificationIcon} />
-              </div>
-              <div className="sidebar">{sidebar}</div>
-            </div>
-          ) : null}
-=======
-      )}
-      {showEditor && showVisualConfigurationView && (
-        <div className="p-col visual-editor-container">
-          <YamlParser yamlConfig={value} onUpdate={onChange}>
-            {(onUpdate, config) => (
-              <TreeTableEditor config={config} schema={schema} loading={loading} readOnly={readOnly} onUpdate={onUpdate} />
-            )}
-          </YamlParser>
-        </div>
-      )}
-      {!showEditor && <SelectionInformation hint={hint} />}
-      {loading && (
-        <div className="p-col">
-          <div className="loading-overlay">
-            <i className="pi pi-spin pi-spinner" style={{ fontSize: '2em' }}></i>
-          </div>
->>>>>>> f792ce0e
-        </div>
-      )}
-      <div className="p-col-fixed">
-        {notificationText ? <Notificationbar text={notificationText} isError={isErrorNotification} icon={notificationIcon} /> : null}
+        ): null}
       </div>
     </div>
   );
-};
+}
 
 EditorView.propTypes = {
   /** The value of the editor */
