/** Templates */
import methodConfigurationTemplate from './templates/method-configuration.json';

/**
 * Various constants used by the application.
 */

/**
 * Default <title> content
 */
export const BASE_PAGE_TITLE = 'inspectIT Ocelot Configuration Server';

/**
 * Interval in which will be checked, whether the token will be expiring.
 */
export const RENEW_TOKEN_TIME_INTERVAL = 60000;

/**
 * Minimum expiration time
 * If the expiration time of the current token is shorter than the MIN_TOKEN_EXPIRATION_IIME, the token will be renewed.
 */
export const MIN_TOKEN_EXPIRATION_TIME = 300000;

/**
 * Default configuration tree key.
 * Used by the configuration selector to create a unique tree node key
 * and by the configuration action to decide which type of tree node (normal vs. default) is selected.
 */
export const DEFAULT_CONFIG_TREE_KEY = '/$%$%$%$%Ocelot-default-key';

/**
 * The maximum amount of version elements fetched from the config server.
 */
export const VERSION_LIMIT = 100;

/**
<<<<<<< HEAD
 * The supported configuration types.
 */
export const CONFIGURATION_TYPES = {
  YAML: 0,
  METHOD_CONFIGURATION: 1,
=======
 * Different file types with its content.
 */
export const CONFIGURATION_TYPES = {
  YAML: {
    name: '',
    template: '',
  },
  METHOD_CONFIGURATION: {
    name: 'Method-Configuration',
    template: methodConfigurationTemplate,
  },
>>>>>>> 6cc24045
};<|MERGE_RESOLUTION|>--- conflicted
+++ resolved
@@ -34,14 +34,7 @@
 export const VERSION_LIMIT = 100;
 
 /**
-<<<<<<< HEAD
  * The supported configuration types.
- */
-export const CONFIGURATION_TYPES = {
-  YAML: 0,
-  METHOD_CONFIGURATION: 1,
-=======
- * Different file types with its content.
  */
 export const CONFIGURATION_TYPES = {
   YAML: {
@@ -52,5 +45,4 @@
     name: 'Method-Configuration',
     template: methodConfigurationTemplate,
   },
->>>>>>> 6cc24045
 };