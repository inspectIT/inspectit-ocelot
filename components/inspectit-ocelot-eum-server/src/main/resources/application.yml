inspectit-ocelot-eum-server:

  definitions:
    page_ready_time:
      measure-type: LONG
      value-expression: "{t_page}"
      unit: ms
      views:
        '[page_ready_time/SUM]': {aggregation: SUM}
        '[page_ready_time/COUNT]': {aggregation: COUNT}

    load_time:
      measure-type: LONG
      value-expression: "{t_done}"
      beacon-requirements:
        - field: rt.quit
          requirement: NOT_EXISTS
      unit: ms
      views:
        '[load_time/SUM]': {aggregation: SUM}
        '[load_time/COUNT]': {aggregation: COUNT}

    calc_load_time:
      measure-type: LONG
      value-expression: "{rt.end} - {rt.tstart}"
      beacon-requirements:
        - field: rt.quit
          requirement: NOT_EXISTS
      unit: ms
      views:
        '[calc_load_time/SUM]': {aggregation: SUM}
        '[calc_load_time/COUNT]': {aggregation: COUNT}

    start_timestamp:
      measure-type: LONG
      value-expression: "{rt.tstart}"
      unit: ms

    navigation_start_timestamp:
      measure-type: LONG
      value-expression: "{rt.nstart}"
      unit: ms

    end_timestamp:
      measure-type: LONG
      value-expression: "{rt.end}"
      unit: ms
      views:
        end_timestamp:
          aggregation: LAST_VALUE
          tags: {APPLICATION: true}

  tags:
    extra:
      APPLICATION: my-application
    beacon:
      URL: u
      OS: ua.plt
    define-as-global:
      - URL
      - OS
      - COUNTRY_CODE

  exporters:
    metrics:
      prometheus:
        enabled: true
        host: localhost
        port: 8888

<<<<<<< HEAD
management:
  endpoints.enabled-by-default: false
  endpoint.health.enabled: true
=======
# ACTUATOR PROPERTIES
management:
  # Whether to enable or disable all endpoints by default.
  endpoints.enabled-by-default: false
  endpoint:
    # Whether to enable the health endpoint.
    health.enabled: true
>>>>>>> 771cce83
<|MERGE_RESOLUTION|>--- conflicted
+++ resolved
@@ -68,16 +68,10 @@
         host: localhost
         port: 8888
 
-<<<<<<< HEAD
-management:
-  endpoints.enabled-by-default: false
-  endpoint.health.enabled: true
-=======
 # ACTUATOR PROPERTIES
 management:
   # Whether to enable or disable all endpoints by default.
   endpoints.enabled-by-default: false
   endpoint:
     # Whether to enable the health endpoint.
-    health.enabled: true
->>>>>>> 771cce83
+    health.enabled: true