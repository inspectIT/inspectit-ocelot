package rocks.inspectit.ocelot.autocomplete.autocompleterimpl;

import org.junit.jupiter.api.BeforeEach;
import org.junit.jupiter.api.Nested;
import org.junit.jupiter.api.Test;
import rocks.inspectit.ocelot.config.model.InspectitConfig;

import java.util.Arrays;
import java.util.Collections;
import java.util.List;

import static org.assertj.core.api.Assertions.assertThat;

public class ModelAutoCompleterTest {

    ModelAutoCompleter completer;

    @BeforeEach
    public void setCompleter() {
        completer = new ModelAutoCompleter();
    }

    @Nested
    public class CheckPropertyExists {

        @Test
        void checkFirstLevel() {
            List<String> input = Arrays.asList("inspectit", "instrumentation");

            List<String> result = completer.getSuggestions(input);

            assertThat(result).containsExactlyInAnyOrder("actions", "data", "exclude-lambdas", "ignored-bootstrap-packages", "ignored-packages", "internal", "rules", "scopes", "special", "enabled");
        }

        @Test
        void pastMap() {
            List<String> input = Arrays.asList("inspectit", "instrumentation", "scopes", "my-key");

            List<String> result = completer.getSuggestions(input);

            assertThat(result).containsExactlyInAnyOrder("docs", "advanced", "interfaces", "methods", "superclass", "type", "exclude");
        }

        @Test
        void pastList() {
            List<String> input = Arrays.asList("inspectit", "");

            List<String> result = completer.getSuggestions(input);

<<<<<<< HEAD
            assertThat(result).containsExactlyInAnyOrder("config", "env", "exporters", "instrumentation", "logging", "metrics", "plugins", "privacy", "publish-open-census-to-bootstrap", "self-monitoring", "service-name", "tags", "thread-pool-size", "tracing", "agent-commands", "log-preloading");
=======
            assertThat(result).containsExactlyInAnyOrder("config", "exporters", "instrumentation", "logging", "metrics", "plugins", "privacy", "publish-open-census-to-bootstrap", "self-monitoring", "service-name", "tags", "thread-pool-size", "tracing", "agent-commands");
>>>>>>> 0e5c1ed6
        }

        @Test
        void endsInWildcard() {
            List<String> input = Arrays.asList("inspectit", "instrumentation", "actions", "string_replace_all", "input", "regex");

            List<String> result = completer.getSuggestions(input);

            assertThat(result).isEmpty();
        }

        @Test
        void endsInEnum() {
            List<String> input = Arrays.asList("inspectit", "tracing", "add-common-tags");

            List<String> result = completer.getSuggestions(input);

            assertThat(result).hasSize(4);
            assertThat(result).contains("NEVER");
            assertThat(result).contains("ON_GLOBAL_ROOT");
            assertThat(result).contains("ON_LOCAL_ROOT");
            assertThat(result).contains("ALWAYS");
        }

        @Test
        void propertyIsPresentAndReadMethodIsNull() {
            List<String> input = Arrays.asList("inspectit", "instrumentation", "data", "method_duration", "is-tag");

            List<String> result = completer.getSuggestions(input);

            assertThat(result).isEmpty();
        }

        @Test
        void classPropertyNotAdded() {
            List<String> input = Arrays.asList("inspectit.");

            List<String> result = completer.getSuggestions(input);

            assertThat(result).isEmpty();
        }

        @Test
        void emptyString() {
            List<String> input = Arrays.asList("");

            List<String> result = completer.getSuggestions(input);

            assertThat(result).containsExactlyInAnyOrder("inspectit");
        }

        @Test
        void startsLikeInspectit() {
            List<String> input = Arrays.asList("inspe");

            List<String> result = completer.getSuggestions(input);

            assertThat(result).isEmpty();
        }

        @Test
        void startsNotLikeInspectit() {
            List<String> input = Arrays.asList("test");

            List<String> result = completer.getSuggestions(input);

            assertThat(result).isEmpty();
        }

        @Test
        void startsNotWithInspectit() {
            List<String> input = Arrays.asList("test", "antotherTest");

            List<String> result = completer.getSuggestions(input);

            assertThat(result).isEmpty();
        }

        @Test
        void filtersInspectitEnvPath() {
            List<String> input = Collections.singletonList("inspectit");

            List<String> result = completer.getSuggestions(input);

            assertThat(result).doesNotContain("env");
        }

        @Test
        void ignoresPastInspectitEnvPath() {
            List<String> input = Collections.singletonList("inspectit.env");

            List<String> result = completer.getSuggestions(input);

            assertThat(result).isEmpty();
        }
    }

    @Nested
    public class GetProperties {

        @Test
        void getPropertiesInspectit() {
            List<String> result = completer.getProperties(InspectitConfig.class);

            assertThat(result).containsExactlyInAnyOrder("config", "env", "exporters", "instrumentation", "logging", "metrics", "plugins", "privacy", "publish-open-census-to-bootstrap", "self-monitoring", "service-name", "tags", "thread-pool-size", "tracing", "agent-commands", "log-preloading");
        }
    }
}<|MERGE_RESOLUTION|>--- conflicted
+++ resolved
@@ -47,11 +47,7 @@
 
             List<String> result = completer.getSuggestions(input);
 
-<<<<<<< HEAD
-            assertThat(result).containsExactlyInAnyOrder("config", "env", "exporters", "instrumentation", "logging", "metrics", "plugins", "privacy", "publish-open-census-to-bootstrap", "self-monitoring", "service-name", "tags", "thread-pool-size", "tracing", "agent-commands", "log-preloading");
-=======
-            assertThat(result).containsExactlyInAnyOrder("config", "exporters", "instrumentation", "logging", "metrics", "plugins", "privacy", "publish-open-census-to-bootstrap", "self-monitoring", "service-name", "tags", "thread-pool-size", "tracing", "agent-commands");
->>>>>>> 0e5c1ed6
+            assertThat(result).containsExactlyInAnyOrder("config", "exporters", "instrumentation", "logging", "metrics", "plugins", "privacy", "publish-open-census-to-bootstrap", "self-monitoring", "service-name", "tags", "thread-pool-size", "tracing", "agent-commands", "log-preloading");
         }
 
         @Test
