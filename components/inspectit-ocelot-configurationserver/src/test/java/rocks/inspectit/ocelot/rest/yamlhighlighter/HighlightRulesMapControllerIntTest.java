--- conflicted
+++ resolved
@@ -15,8 +15,6 @@
 import rocks.inspectit.ocelot.config.model.instrumentation.actions.GenericActionSettings;
 import rocks.inspectit.ocelot.config.model.instrumentation.data.PropagationMode;
 import rocks.inspectit.ocelot.config.model.instrumentation.scope.AdvancedScopeSettings;
-import springfox.documentation.spring.web.json.Json;
-
 
 import java.util.List;
 import java.util.Map;
@@ -49,11 +47,7 @@
 
             // parse to JSON
             final String RESPONSE_JSON = gson.toJson(result.getBody());
-<<<<<<< HEAD
             JsonObject obj = jsonParser.parseString(RESPONSE_JSON).getAsJsonObject();
-=======
-            JsonObject obj = jsonParser.parse(RESPONSE_JSON).getAsJsonObject();
->>>>>>> 9abb2ba4
 
             // assert that the returned body is a JsonObject and that it equals the expected JSON
             assertThat(obj.isJsonObject()).isTrue();
