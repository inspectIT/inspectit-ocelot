spring:
  datasource:
    url: jdbc:sqlite:${inspectit.working-directory}/users.db
    driver-class-name: org.sqlite.JDBC
    username: ""
    password: ""

  jpa:
    properties:
      hibernate:
        dialect: org.hibernate.dialect.SQLiteDialect
    hibernate:
      ddl-auto: update

server:
  port: 8090

inspectit:
  working-directory: working_directory
  token-lifespan: 60m
  default-user:
    name: admin
    password: admin

  thread-pool-size: 4

  # the maximum number of active agents connected to this server
  # only used to limit the sizes of internal caches
  max-agents: 10000
  # If an agent didn't fetched its configuration for this duration, it is forgotten and evicted from all caches
  agent-eviction-delay: 1h

  security:
    # Whether LDAP authentication should be used
    ldap-authentication: false

<<<<<<< HEAD
management:
  endpoints.enabled-by-default: false
  endpoint.health.enabled: true
  health.ldap.enabled: ${inspectit.security.ldap-authentication}
=======
# ACTUATOR PROPERTIES
management:
  # Whether to enable or disable all endpoints by default.
  endpoints.enabled-by-default: false
  endpoint:
    # Whether to enable the health endpoint.
    health.enabled: true
  # HEALTH INDICATORS
  health:
    # Whether to enable LDAP health check.
    ldap.enabled: ${inspectit.security.ldap-authentication}
>>>>>>> 771cce83
<|MERGE_RESOLUTION|>--- conflicted
+++ resolved
@@ -34,12 +34,6 @@
     # Whether LDAP authentication should be used
     ldap-authentication: false
 
-<<<<<<< HEAD
-management:
-  endpoints.enabled-by-default: false
-  endpoint.health.enabled: true
-  health.ldap.enabled: ${inspectit.security.ldap-authentication}
-=======
 # ACTUATOR PROPERTIES
 management:
   # Whether to enable or disable all endpoints by default.
@@ -50,5 +44,4 @@
   # HEALTH INDICATORS
   health:
     # Whether to enable LDAP health check.
-    ldap.enabled: ${inspectit.security.ldap-authentication}
->>>>>>> 771cce83
+    ldap.enabled: ${inspectit.security.ldap-authentication}