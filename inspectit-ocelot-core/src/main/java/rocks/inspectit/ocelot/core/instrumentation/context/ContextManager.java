--- conflicted
+++ resolved
@@ -62,10 +62,7 @@
     @Override
     public Runnable wrap(Runnable r) {
         // manually build up own wrap method to support io.grpc.Context and io.telemetry.context.Context
-<<<<<<< HEAD
-=======
         // we need to support both context implementations for the transition from OpenCensus to OpenTelemetry, see https://github.com/inspectIT/inspectit-ocelot/pull/1270#issuecomment-1010061201
->>>>>>> 28dbc899
 
         // get current OpenTelemetry and grpc context
         Context current = ContextUtil.current();
