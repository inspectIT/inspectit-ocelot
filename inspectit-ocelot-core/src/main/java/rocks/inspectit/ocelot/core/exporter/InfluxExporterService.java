package rocks.inspectit.ocelot.core.exporter;

import lombok.extern.slf4j.Slf4j;
import org.springframework.beans.factory.annotation.Autowired;
import org.springframework.stereotype.Component;
import org.springframework.util.StringUtils;
import rocks.inspectit.ocelot.config.model.InspectitConfig;
import rocks.inspectit.ocelot.config.model.exporters.ExporterEnabledState;
import rocks.inspectit.ocelot.config.model.exporters.metrics.InfluxExporterSettings;
import rocks.inspectit.ocelot.core.metrics.percentiles.PercentileViewManager;
import rocks.inspectit.ocelot.core.service.DynamicallyActivatableService;
import rocks.inspectit.opencensus.influx.InfluxExporter;

import java.util.concurrent.Future;
import java.util.concurrent.ScheduledExecutorService;
import java.util.concurrent.TimeUnit;
import java.util.logging.Logger;

/**
 * Uses the {@link InfluxExporter} to directly push metrics into a given InfluxDB version 1.x .
 */
@Slf4j
@Component
public class InfluxExporterService extends DynamicallyActivatableService {

    /**
     * Dummy user for downwards compatibility
     */
    public final static String DUMMY_USER = "user";

    /**
     * Dummy password for downwards compatibility
     */
    public final static String DUMMY_PASSWORD = "password";

    private static Logger LOGGER = Logger.getLogger(InfluxExporterService.class.getName());

    @Autowired
    private ScheduledExecutorService executor;

    @Autowired
    private PercentileViewManager percentileViewManager;

    /**
     * The currently active influx exporter, null if none is active.
     */
    private InfluxExporter activeExporter;

    /**
     * A task regularly invoking activeExporter.export() at the configured interval.
     */
    private Future exporterTask;

    public InfluxExporterService() {
        super("exporters.metrics.influx", "metrics.enabled");
    }

    @Override
    protected boolean checkEnabledForConfig(InspectitConfig conf) {
        InfluxExporterSettings influx = conf.getExporters().getMetrics().getInflux();
<<<<<<< HEAD
        return conf.getMetrics()
                .isEnabled() && influx.isEnabled() && !StringUtils.isEmpty(influx.getUrl()) && !StringUtils.isEmpty(influx.getDatabase()) && !StringUtils.isEmpty(influx.getRetentionPolicy());
=======
        if (conf.getMetrics().isEnabled() && !influx.getEnabled().isDisabled()) {
            if (StringUtils.hasText(influx.getUrl())) {
                return true;
            } else if (influx.getEnabled().equals(ExporterEnabledState.ENABLED)) {
                log.warn("InfluxDB Exporter is enabled but 'url' is not set.");
            }
        }
        return false;
>>>>>>> 28dbc899
    }

    @Override
    protected boolean doEnable(InspectitConfig configuration) {
        InfluxExporterSettings influx = configuration.getExporters().getMetrics().getInflux();
<<<<<<< HEAD
        String user = influx.getUser();
        String password = influx.getPassword();

        // check user and password, which are not allowed to be null as of v1.15.0
        if (null == user) {
            user = DUMMY_USER;
            password = DUMMY_PASSWORD;
            LOGGER.warning(String.format("You are using the InfluxDB exporter without specifying 'user' and 'password'. Since v1.15.0, 'user' and 'password' are mandatory. Will be using the dummy user '%s' and dummy password '%s'.", DUMMY_USER, DUMMY_PASSWORD));
        }
=======
>>>>>>> 28dbc899
        log.info("Starting InfluxDB Exporter to '{}:{}' on '{}'", influx.getDatabase(), influx.getRetentionPolicy(), influx.getUrl());
        activeExporter = InfluxExporter.builder()
                .url(influx.getUrl())
                .database(influx.getDatabase())
                .retention(influx.getRetentionPolicy())
                .user(user)
                .password(password)
                .createDatabase(influx.isCreateDatabase())
                .exportDifference(influx.isCountersAsDifferences())
                .measurementNameProvider(percentileViewManager::getMeasureNameForSeries)
                .bufferSize(influx.getBufferSize())
                .build();
        exporterTask = executor.scheduleAtFixedRate(activeExporter::export, 0, influx.getExportInterval()
                .toMillis(), TimeUnit.MILLISECONDS);
        return true;
    }

    @Override
    protected boolean doDisable() {
        if (exporterTask != null) {
            log.info("Stopping InfluxDB Exporter");
            exporterTask.cancel(false);
        }
        if (activeExporter != null) {
            activeExporter.close();
            activeExporter = null;
        }
        return true;
    }
}<|MERGE_RESOLUTION|>--- conflicted
+++ resolved
@@ -58,25 +58,20 @@
     @Override
     protected boolean checkEnabledForConfig(InspectitConfig conf) {
         InfluxExporterSettings influx = conf.getExporters().getMetrics().getInflux();
-<<<<<<< HEAD
-        return conf.getMetrics()
-                .isEnabled() && influx.isEnabled() && !StringUtils.isEmpty(influx.getUrl()) && !StringUtils.isEmpty(influx.getDatabase()) && !StringUtils.isEmpty(influx.getRetentionPolicy());
-=======
-        if (conf.getMetrics().isEnabled() && !influx.getEnabled().isDisabled()) {
-            if (StringUtils.hasText(influx.getUrl())) {
+        if ( conf.getMetrics()
+                .isEnabled() && !influx.getEnabled().isDisabled() ) {
+            if (StringUtils.hasText(influx.getUrl()) ) {
                 return true;
             } else if (influx.getEnabled().equals(ExporterEnabledState.ENABLED)) {
                 log.warn("InfluxDB Exporter is enabled but 'url' is not set.");
             }
         }
         return false;
->>>>>>> 28dbc899
     }
 
     @Override
     protected boolean doEnable(InspectitConfig configuration) {
         InfluxExporterSettings influx = configuration.getExporters().getMetrics().getInflux();
-<<<<<<< HEAD
         String user = influx.getUser();
         String password = influx.getPassword();
 
@@ -86,8 +81,6 @@
             password = DUMMY_PASSWORD;
             LOGGER.warning(String.format("You are using the InfluxDB exporter without specifying 'user' and 'password'. Since v1.15.0, 'user' and 'password' are mandatory. Will be using the dummy user '%s' and dummy password '%s'.", DUMMY_USER, DUMMY_PASSWORD));
         }
-=======
->>>>>>> 28dbc899
         log.info("Starting InfluxDB Exporter to '{}:{}' on '{}'", influx.getDatabase(), influx.getRetentionPolicy(), influx.getUrl());
         activeExporter = InfluxExporter.builder()
                 .url(influx.getUrl())
