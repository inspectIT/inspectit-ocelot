--- conflicted
+++ resolved
@@ -71,10 +71,6 @@
         super("metrics.jmx");
         this.tagger = tagger;
         measureManager = measuresAndViewsManager;
-<<<<<<< HEAD
-=======
-        recorder = statsRecorder;
->>>>>>> 084b73fb
         commonTags = commonTagsManager;
     }
 
