--- conflicted
+++ resolved
@@ -1,24 +1,12 @@
 package rocks.inspectit.ocelot.core.exporter;
 
-<<<<<<< HEAD
 import io.opentelemetry.exporter.prometheus.PrometheusHttpServer;
 import io.opentelemetry.exporter.prometheus.PrometheusHttpServerBuilder;
 import io.opentelemetry.sdk.metrics.export.MetricReaderFactory;
-=======
-
-import io.prometheus.client.exporter.HTTPServer;
->>>>>>> 28dbc899
 import lombok.extern.slf4j.Slf4j;
 import lombok.val;
 import org.springframework.stereotype.Component;
 import rocks.inspectit.ocelot.config.model.InspectitConfig;
-<<<<<<< HEAD
-=======
-import rocks.inspectit.ocelot.config.model.exporters.ExporterEnabledState;
-import rocks.inspectit.ocelot.core.service.DynamicallyActivatableService;
-
-import static io.prometheus.client.CollectorRegistry.defaultRegistry;
->>>>>>> 28dbc899
 
 /**
  * Service for the Prometheus OpenTelemetry exporter.
@@ -50,13 +38,8 @@
             String host = config.getHost();
             int port = config.getPort();
             log.info("Starting Prometheus Exporter on {}:{}", host, port);
-<<<<<<< HEAD
             prometheusHttpServerBuilder = PrometheusHttpServer.builder().setHost(host).setPort(port);
             openTelemetryController.registerMetricExporterService(this);
-=======
-            // TODO: implement OTel PrometheusStatsCollector
-            prometheusClient = new HTTPServer(host, port, true);
->>>>>>> 28dbc899
         } catch (Exception e) {
             log.error("Error Starting Prometheus HTTP Endpoint!", e);
             return false;
