--- conflicted
+++ resolved
@@ -40,13 +40,7 @@
             String host = config.getHost();
             int port = config.getPort();
             log.info("Starting Prometheus Exporter on {}:{}", host, port);
-<<<<<<< HEAD
             // TODO: implement OTel PrometheusStatsCollector
-=======
-            PrometheusStatsCollector.createAndRegister(PrometheusStatsConfiguration.builder()
-                    .setRegistry(defaultRegistry)
-                    .build());
->>>>>>> 2c851921
             prometheusClient = new HTTPServer(host, port, true);
         } catch (Exception e) {
             log.error("Error Starting Prometheus HTTP Endpoint!", e);
