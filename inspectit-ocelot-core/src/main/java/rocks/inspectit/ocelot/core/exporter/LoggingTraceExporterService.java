package rocks.inspectit.ocelot.core.exporter;

import io.opentelemetry.exporter.logging.LoggingSpanExporter;
<<<<<<< HEAD
import io.opentelemetry.sdk.trace.SpanProcessor;
import io.opentelemetry.sdk.trace.export.SimpleSpanProcessor;
import lombok.Getter;
=======
import io.opentelemetry.extension.trace.propagation.B3Propagator;
import io.opentelemetry.extension.trace.propagation.JaegerPropagator;
import io.opentelemetry.sdk.OpenTelemetrySdk;
import io.opentelemetry.sdk.resources.Resource;
import io.opentelemetry.sdk.trace.SdkTracerProvider;
import io.opentelemetry.sdk.trace.SpanProcessor;
import io.opentelemetry.sdk.trace.export.SimpleSpanProcessor;
import io.opentelemetry.sdk.trace.samplers.Sampler;
import io.opentelemetry.semconv.resource.attributes.ResourceAttributes;
>>>>>>> 34f63062
import lombok.extern.slf4j.Slf4j;
import org.springframework.beans.factory.annotation.Autowired;
import org.springframework.stereotype.Component;
import rocks.inspectit.ocelot.config.model.InspectitConfig;
import rocks.inspectit.ocelot.config.model.exporters.trace.LoggingTraceExporterSettings;
import rocks.inspectit.ocelot.core.opentelemetry.OpenTelemetryControllerImpl;

import javax.validation.Valid;

/**
 * Service for the {@link io.opentelemetry.exporter.logging.LoggingSpanExporter}
 */
@Component
@Slf4j
<<<<<<< HEAD
public class LoggingTraceExporterService extends DynamicallyActivatableTraceExporterService {
=======
public class LoggingTraceExporterService extends DynamicallyActivatableService {

    /**
     * The {@link OpenTelemetry}
     */
    private OpenTelemetry openTelemetry;

    /**
     * The {@link SdkTracerProvider}
     */
    private SdkTracerProvider tracerProvider;

    /**
     * The {@link io.opentelemetry.sdk.trace.samplers.Sampler} for the {@link #tracerProvider}
     */
    private Sampler sampler;

    /**
     * The {@link SpanProcessor} of the {@link #spanExporter}
     */
    private SpanProcessor simpleSpanProcessor;
>>>>>>> 34f63062

    /**
     * The {@link LoggingSpanExporter} for exporting the spans to the log
     */
    private LoggingSpanExporter spanExporter;

    @Getter
    private SpanProcessor spanProcessor;


    public LoggingTraceExporterService() {
        super("exporters.tracing.logging", "tracing.enabled");
    }

    @Override
    protected void init() {
        super.init();

        // create span exporter and span processors
<<<<<<< HEAD
        spanExporter = DynamicallyActivatableSpanExporter.createLoggingSpanExporter();
=======
        spanExporter = new LoggingSpanExporter();

        // close the tracer provider when the JVM is shutting down
        Runtime.getRuntime().addShutdownHook(new Thread(() -> {
            if (null != tracerProvider) {
                tracerProvider.shutdown();
            }
        }));
>>>>>>> 34f63062
    }

    @Override
    protected boolean checkEnabledForConfig(InspectitConfig configuration) {
        @Valid LoggingTraceExporterSettings logging = configuration.getExporters().getTracing().getLogging();
        return configuration.getTracing().isEnabled() && logging.isEnabled();

    }

    @Override
    protected boolean doEnable(InspectitConfig conf) {
        LoggingTraceExporterSettings logging = conf.getExporters().getTracing().getLogging();
        try {

            // create span processors
            // SpanProcessors are also shut down when the corresponding TracerProvider is shut down. Thus, we need to create the SpanProcessors each time
<<<<<<< HEAD
            spanProcessor = SimpleSpanProcessor.create(spanExporter);

            // enable span exporter
            spanExporter.doEnable();

            boolean success = openTelemetryController.registerTraceExporterService(this);
            if (success) {
                log.info("Starting {}", getClass().getSimpleName());
            } else {
                log.error("Failed to register {} at {}!", getClass().getSimpleName(), openTelemetryController.getClass()
                        .getSimpleName());
            }
            return success;
=======
            simpleSpanProcessor = SimpleSpanProcessor.create(spanExporter);

            // create sampler
            sampler = Sampler.traceIdRatioBased(env.getCurrentConfig().getTracing().getSampleProbability());

            // create Resource for the service name
            serviceNameResource = Resource.create(Attributes.of(ResourceAttributes.SERVICE_NAME, logging.getServiceName()));

            // set up tracer provider
            tracerProvider = SdkTracerProvider.builder()
                    .addSpanProcessor(simpleSpanProcessor)
                    .setSampler(sampler)
                    .setResource(serviceNameResource)
                    .build();

            // build and register OTel
            openTelemetry = OpenTelemetrySdk.builder()
                    .setTracerProvider(tracerProvider)
                    .setPropagators(ContextPropagators.create(TextMapPropagator.composite(W3CTraceContextPropagator.getInstance(), JaegerPropagator.getInstance(), W3CBaggagePropagator.getInstance(), B3Propagator.injectingMultiHeaders())))
                    .buildAndRegisterGlobal();

            // update OC tracer
            OpenCensusShimUtils.updateOpenTelemetryTracerInOpenTelemetrySpanBuilderImpl();

            log.info("Starting TraceLoggingSpanExporter");
            return true;
>>>>>>> 34f63062
        } catch (Exception e) {
            log.error("Failed to start " + getClass().getSimpleName(), e);
            return false;
        }
    }

    @Override
    protected boolean doDisable() {
        try {
<<<<<<< HEAD
            // disable the span exporter
            if (null != spanExporter) {
                spanExporter.doDisable();
=======
            // close the tracerProvider
            if (null != tracerProvider) {
                tracerProvider.forceFlush();
                tracerProvider.close();
                tracerProvider = null;
>>>>>>> 34f63062
            }
            // shut down the span processor
            if (null != spanProcessor) {
                spanProcessor.shutdown();
                spanProcessor = null;
            }
            openTelemetryController.unregisterTraceExporterService(this);
            log.info("Stopping TraceLoggingSpanExporter");
            return true;
        } catch (Exception e) {
            log.error("Failed to stop TraceLoggingExporter", e);
            return false;
        }
    }
}<|MERGE_RESOLUTION|>--- conflicted
+++ resolved
@@ -1,21 +1,9 @@
 package rocks.inspectit.ocelot.core.exporter;
 
 import io.opentelemetry.exporter.logging.LoggingSpanExporter;
-<<<<<<< HEAD
 import io.opentelemetry.sdk.trace.SpanProcessor;
 import io.opentelemetry.sdk.trace.export.SimpleSpanProcessor;
 import lombok.Getter;
-=======
-import io.opentelemetry.extension.trace.propagation.B3Propagator;
-import io.opentelemetry.extension.trace.propagation.JaegerPropagator;
-import io.opentelemetry.sdk.OpenTelemetrySdk;
-import io.opentelemetry.sdk.resources.Resource;
-import io.opentelemetry.sdk.trace.SdkTracerProvider;
-import io.opentelemetry.sdk.trace.SpanProcessor;
-import io.opentelemetry.sdk.trace.export.SimpleSpanProcessor;
-import io.opentelemetry.sdk.trace.samplers.Sampler;
-import io.opentelemetry.semconv.resource.attributes.ResourceAttributes;
->>>>>>> 34f63062
 import lombok.extern.slf4j.Slf4j;
 import org.springframework.beans.factory.annotation.Autowired;
 import org.springframework.stereotype.Component;
@@ -30,31 +18,7 @@
  */
 @Component
 @Slf4j
-<<<<<<< HEAD
 public class LoggingTraceExporterService extends DynamicallyActivatableTraceExporterService {
-=======
-public class LoggingTraceExporterService extends DynamicallyActivatableService {
-
-    /**
-     * The {@link OpenTelemetry}
-     */
-    private OpenTelemetry openTelemetry;
-
-    /**
-     * The {@link SdkTracerProvider}
-     */
-    private SdkTracerProvider tracerProvider;
-
-    /**
-     * The {@link io.opentelemetry.sdk.trace.samplers.Sampler} for the {@link #tracerProvider}
-     */
-    private Sampler sampler;
-
-    /**
-     * The {@link SpanProcessor} of the {@link #spanExporter}
-     */
-    private SpanProcessor simpleSpanProcessor;
->>>>>>> 34f63062
 
     /**
      * The {@link LoggingSpanExporter} for exporting the spans to the log
@@ -74,18 +38,7 @@
         super.init();
 
         // create span exporter and span processors
-<<<<<<< HEAD
-        spanExporter = DynamicallyActivatableSpanExporter.createLoggingSpanExporter();
-=======
         spanExporter = new LoggingSpanExporter();
-
-        // close the tracer provider when the JVM is shutting down
-        Runtime.getRuntime().addShutdownHook(new Thread(() -> {
-            if (null != tracerProvider) {
-                tracerProvider.shutdown();
-            }
-        }));
->>>>>>> 34f63062
     }
 
     @Override
@@ -102,11 +55,7 @@
 
             // create span processors
             // SpanProcessors are also shut down when the corresponding TracerProvider is shut down. Thus, we need to create the SpanProcessors each time
-<<<<<<< HEAD
             spanProcessor = SimpleSpanProcessor.create(spanExporter);
-
-            // enable span exporter
-            spanExporter.doEnable();
 
             boolean success = openTelemetryController.registerTraceExporterService(this);
             if (success) {
@@ -116,34 +65,6 @@
                         .getSimpleName());
             }
             return success;
-=======
-            simpleSpanProcessor = SimpleSpanProcessor.create(spanExporter);
-
-            // create sampler
-            sampler = Sampler.traceIdRatioBased(env.getCurrentConfig().getTracing().getSampleProbability());
-
-            // create Resource for the service name
-            serviceNameResource = Resource.create(Attributes.of(ResourceAttributes.SERVICE_NAME, logging.getServiceName()));
-
-            // set up tracer provider
-            tracerProvider = SdkTracerProvider.builder()
-                    .addSpanProcessor(simpleSpanProcessor)
-                    .setSampler(sampler)
-                    .setResource(serviceNameResource)
-                    .build();
-
-            // build and register OTel
-            openTelemetry = OpenTelemetrySdk.builder()
-                    .setTracerProvider(tracerProvider)
-                    .setPropagators(ContextPropagators.create(TextMapPropagator.composite(W3CTraceContextPropagator.getInstance(), JaegerPropagator.getInstance(), W3CBaggagePropagator.getInstance(), B3Propagator.injectingMultiHeaders())))
-                    .buildAndRegisterGlobal();
-
-            // update OC tracer
-            OpenCensusShimUtils.updateOpenTelemetryTracerInOpenTelemetrySpanBuilderImpl();
-
-            log.info("Starting TraceLoggingSpanExporter");
-            return true;
->>>>>>> 34f63062
         } catch (Exception e) {
             log.error("Failed to start " + getClass().getSimpleName(), e);
             return false;
@@ -153,18 +74,6 @@
     @Override
     protected boolean doDisable() {
         try {
-<<<<<<< HEAD
-            // disable the span exporter
-            if (null != spanExporter) {
-                spanExporter.doDisable();
-=======
-            // close the tracerProvider
-            if (null != tracerProvider) {
-                tracerProvider.forceFlush();
-                tracerProvider.close();
-                tracerProvider = null;
->>>>>>> 34f63062
-            }
             // shut down the span processor
             if (null != spanProcessor) {
                 spanProcessor.shutdown();
