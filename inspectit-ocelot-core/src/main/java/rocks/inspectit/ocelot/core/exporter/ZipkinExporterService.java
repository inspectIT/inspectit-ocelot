--- conflicted
+++ resolved
@@ -41,18 +41,11 @@
         try {
             ZipkinExporterSettings settings = configuration.getExporters().getTracing().getZipkin();
             log.info("Starting Zipkin Exporter with url '{}'", settings.getUrl());
-<<<<<<< HEAD
             // TODO: implement OTel equivalent
             /*
             ZipkinTraceExporter.createAndRegister(
                     ZipkinExporterConfiguration.builder().setV2Url(settings.getUrl()).setServiceName(settings.getServiceName()).build());
              */
-=======
-            ZipkinTraceExporter.createAndRegister(ZipkinExporterConfiguration.builder()
-                    .setV2Url(settings.getUrl())
-                    .setServiceName(settings.getServiceName())
-                    .build());
->>>>>>> 2c851921
             return true;
         } catch (Throwable t) {
             log.error("Error creating Zipkin exporter", t);
