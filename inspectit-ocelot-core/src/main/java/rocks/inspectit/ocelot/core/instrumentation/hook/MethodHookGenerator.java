--- conflicted
+++ resolved
@@ -231,15 +231,6 @@
                 recorder = TracingHookAction.wrap(recorder, null, "INTERNAL");
             }
 
-<<<<<<< HEAD
-            IHookAction recorder = new MetricsRecorder(metricAccessors, commonTagsManager, metricsManager);
-
-            if (isTracingInternalActions() && config.isTraceExitHook()) {
-                recorder = TracingHookAction.wrap(recorder, null, "INTERNAL");
-            }
-
-=======
->>>>>>> 9abb2ba4
             return Optional.of(recorder);
         } else {
             return Optional.empty();
