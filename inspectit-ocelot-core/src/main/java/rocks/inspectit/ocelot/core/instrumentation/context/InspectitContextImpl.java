--- conflicted
+++ resolved
@@ -580,11 +580,7 @@
         return postEntryPhaseDownPropagatedData.entrySet().stream()
                 .filter(e -> propagation.isTag(e.getKey()))
                 .filter(e -> ALLOWED_TAG_TYPES.contains(e.getValue().getClass()))
-<<<<<<< HEAD
-                .map(e -> Tag.create(TagKey.create(e.getKey()), TagUtils.createTagValue(e.getValue().toString())))
-=======
-                .map(e -> Tag.create(TagKey.create(e.getKey()), TagValue.create(e.getValue().toString()), TagMetadata.create(TagMetadata.TagTtl.UNLIMITED_PROPAGATION)))
->>>>>>> fff75803
+                .map(e -> Tag.create(TagKey.create(e.getKey()), TagUtils.createTagValue(e.getValue().toString()), TagMetadata.create(TagMetadata.TagTtl.UNLIMITED_PROPAGATION)))
                 .iterator();
     }
 
