--- conflicted
+++ resolved
@@ -114,15 +114,9 @@
     private io.grpc.Context overriddenGrpcContext;
 
     /**
-<<<<<<< HEAD
-     * Holds the previous {@link ContextHandle} associated with OTELs {@link Context}, which was overridden when attaching this context as active in OTEL
-     */
-    private io.opentelemetry.context.Scope overriddenOtelScope;
-=======
      * Holds the current {@link io.opentelemetry.context.Scope} associated with OTELs {@link Context}, which was obtained when attaching this context as active in OTEL
      */
     private io.opentelemetry.context.Scope currentOtelScope;
->>>>>>> 28dbc899
 
     /**
      * The span which was (potentially) opened by invoking {@link #enterSpan(Span)}
@@ -280,11 +274,7 @@
         cachedActivePhaseDownPropagatedData = postEntryPhaseDownPropagatedData;
 
         // store the Context in OTEL
-<<<<<<< HEAD
-        overriddenOtelScope = ContextUtil.current().with(INSPECTIT_KEY, this).makeCurrent();
-=======
         currentOtelScope = ContextUtil.current().with(INSPECTIT_KEY, this).makeCurrent();
->>>>>>> 28dbc899
         // store the Context in GRPC context
         overriddenGrpcContext = ContextUtil.currentGrpc().withValue(INSPECTIT_KEY_GRPC, this).attach();
 
@@ -327,11 +317,7 @@
      * @return true, if {@link #makeActive()} was called but {@link #close()} was not called yet
      */
     public boolean isInActiveOrExitPhase() {
-<<<<<<< HEAD
-        return overriddenOtelScope != null;
-=======
         return currentOtelScope != null;
->>>>>>> 28dbc899
     }
 
     /**
@@ -405,15 +391,9 @@
             openedDownPropagationScope.close();
         }
 
-<<<<<<< HEAD
-        // close the overridden OTEL scope
-        if (null != overriddenOtelScope) {
-            overriddenOtelScope.close();
-=======
         // close the current OTEL scope to restore the previous scope
         if (null != currentOtelScope) {
             currentOtelScope.close();
->>>>>>> 28dbc899
         }
 
         // detach the overridden GRPC context
@@ -436,11 +416,7 @@
         openedDownPropagationScope = null;
         currentSpanScope = null;
         parent = null;
-<<<<<<< HEAD
-        overriddenOtelScope = null;
-=======
         currentOtelScope = null;
->>>>>>> 28dbc899
         overriddenGrpcContext = null;
     }
 
