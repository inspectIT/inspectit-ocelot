package rocks.inspectit.ocelot.core.instrumentation.hook;

import lombok.Builder;
import lombok.Singular;
import lombok.Value;
import lombok.extern.slf4j.Slf4j;
import rocks.inspectit.ocelot.bootstrap.context.InternalInspectitContext;
import rocks.inspectit.ocelot.bootstrap.instrumentation.IMethodHook;
import rocks.inspectit.ocelot.core.instrumentation.config.model.MethodHookConfiguration;
import rocks.inspectit.ocelot.core.instrumentation.context.ContextManager;
import rocks.inspectit.ocelot.core.instrumentation.context.InspectitContextImpl;
import rocks.inspectit.ocelot.core.instrumentation.hook.actions.IHookAction;
import rocks.inspectit.ocelot.core.selfmonitoring.ActionScopeFactory;
import rocks.inspectit.ocelot.core.selfmonitoring.IActionScope;

import javax.validation.constraints.NotNull;
import java.util.ArrayList;
import java.util.List;
import java.util.concurrent.CopyOnWriteArrayList;

/**
 * Each {@link MethodHook} instances defines for a single method which actions are performed.
 * This defines for example which generic actions are executed or which metrics are collected.
 * {@link MethodHook}s are created, destroyed and mapped to methods via the {@link HookManager}.
 */
@Slf4j
@Value
public class MethodHook implements IMethodHook {

    /**
     * The configuration on which this hook is based.
     * This object can be compared against newly derived configurations to see if the hook requires an update.
     */
    private final MethodHookConfiguration sourceConfiguration;

    /**
     * The context manager used to create the inspectit context.
     */
    private final ContextManager inspectitContextManager;

    /**
     * The list of actions to execute when the instrumented method is entered.
     */
    private final List<IHookAction> entryActions;

    /**
     * The list of actions to execute when the instrumented method is exited.
     */
    private final List<IHookAction> exitActions;

    /**
     * The subset of {@link #entryActions}, which are actually active.
     * Initially, this list contains the same elements as {@link #entryActions}.
     */
    private final CopyOnWriteArrayList<IHookAction> activeEntryActions;

    /**
     * The subset of {@link #exitActions}, which are actually active.
     * Initially, this list contains the same elements as {@link #exitActions}.
     */
    private final CopyOnWriteArrayList<IHookAction> activeExitActions;

    /**
     * Stores details regarding the hooked method
     */
    private final MethodReflectionInformation methodInformation;

<<<<<<< HEAD

=======
>>>>>>> 28dbc899
    /**
     * The factory that creates/spawns new scopes for an {@link IHookAction}
     */
    private final ActionScopeFactory actionScopeFactory;

    @Builder
    public MethodHook(MethodHookConfiguration sourceConfiguration, ContextManager inspectitContextManager, @Singular List<IHookAction> entryActions, @Singular List<IHookAction> exitActions, MethodReflectionInformation methodInformation, ActionScopeFactory actionScopeFactory) {
        this.sourceConfiguration = sourceConfiguration;
        this.inspectitContextManager = inspectitContextManager;
        this.entryActions = new ArrayList<>(entryActions);
        activeEntryActions = new CopyOnWriteArrayList<>(entryActions);
        this.exitActions = new ArrayList<>(exitActions);
        activeExitActions = new CopyOnWriteArrayList<>(exitActions);
        this.methodInformation = methodInformation;
        if (actionScopeFactory == null) {
            throw new IllegalArgumentException("ActionScopeFactory must not be null!");
        }
        this.actionScopeFactory = actionScopeFactory;
    }

    @Override
    public InternalInspectitContext onEnter(Object[] args, Object thiz) {
<<<<<<< HEAD
        InspectitContextImpl inspectitContext = inspectitContextManager.enterNewContext();
        IHookAction.ExecutionContext executionContext = new IHookAction.ExecutionContext(args, thiz, null, null, this, inspectitContext);

        for (IHookAction action : activeEntryActions) {
            try (IActionScope scope = actionScopeFactory.createScope(action)) {
                action.execute(executionContext);
            } catch (Throwable t) {
                log.error("Entry action {} executed for method {} threw an exception and from now on is disabled!", action, methodInformation.getMethodFQN(), t);
                activeEntryActions.remove(action);
=======
        try {
            // flags the thread that it is now in action execution
            HookManager.RECURSION_GATE.set(true);

            InspectitContextImpl inspectitContext = inspectitContextManager.enterNewContext();
            IHookAction.ExecutionContext executionContext = new IHookAction.ExecutionContext(args, thiz, null, null, this, inspectitContext);

            for (IHookAction action : activeEntryActions) {
                try (IActionScope scope = actionScopeFactory.createScope(action)) {
                    action.execute(executionContext);
                } catch (Throwable t) {
                    log.error("Entry action {} executed for method {} threw an exception and from now on is disabled!", action, methodInformation
                            .getMethodFQN(), t);
                    activeEntryActions.remove(action);
                }
>>>>>>> 28dbc899
            }

            inspectitContext.makeActive();
            return inspectitContext;
        } finally {
            HookManager.RECURSION_GATE.set(false);
        }
    }

    @Override
    public void onExit(Object[] args, Object thiz, Object returnValue, Throwable thrown, InternalInspectitContext context) {
<<<<<<< HEAD
        IHookAction.ExecutionContext executionContext = new IHookAction.ExecutionContext(args, thiz, returnValue, thrown, this, (InspectitContextImpl) context);
        for (IHookAction action : activeExitActions) {
            try (IActionScope scope = actionScopeFactory.createScope(action)) {
                action.execute(executionContext);
            } catch (Throwable t) {
                log.error("Exit action {} executed for method {} threw an exception and from now on is disabled!", action, methodInformation.getMethodFQN(), t);
                activeExitActions.remove(action);
=======
        try {
            // flags the thread that it is now in action execution
            HookManager.RECURSION_GATE.set(true);

            IHookAction.ExecutionContext executionContext = new IHookAction.ExecutionContext(args, thiz, returnValue, thrown, this, (InspectitContextImpl) context);
            for (IHookAction action : activeExitActions) {
                try (IActionScope scope = actionScopeFactory.createScope(action)) {
                    action.execute(executionContext);
                } catch (Throwable t) {
                    log.error("Exit action {} executed for method {} threw an exception and from now on is disabled!", action, methodInformation
                            .getMethodFQN(), t);
                    activeExitActions.remove(action);
                }
>>>>>>> 28dbc899
            }
            context.close();
        } finally {
            HookManager.RECURSION_GATE.set(false);
        }
    }

    /**
     * @return An exact copy of this method hook but with all deactivated actions reactivated.
     */
    public MethodHook getResettedCopy() {
        return new MethodHook(sourceConfiguration, inspectitContextManager, entryActions, exitActions, methodInformation, actionScopeFactory);
    }

}<|MERGE_RESOLUTION|>--- conflicted
+++ resolved
@@ -65,10 +65,6 @@
      */
     private final MethodReflectionInformation methodInformation;
 
-<<<<<<< HEAD
-
-=======
->>>>>>> 28dbc899
     /**
      * The factory that creates/spawns new scopes for an {@link IHookAction}
      */
@@ -91,17 +87,6 @@
 
     @Override
     public InternalInspectitContext onEnter(Object[] args, Object thiz) {
-<<<<<<< HEAD
-        InspectitContextImpl inspectitContext = inspectitContextManager.enterNewContext();
-        IHookAction.ExecutionContext executionContext = new IHookAction.ExecutionContext(args, thiz, null, null, this, inspectitContext);
-
-        for (IHookAction action : activeEntryActions) {
-            try (IActionScope scope = actionScopeFactory.createScope(action)) {
-                action.execute(executionContext);
-            } catch (Throwable t) {
-                log.error("Entry action {} executed for method {} threw an exception and from now on is disabled!", action, methodInformation.getMethodFQN(), t);
-                activeEntryActions.remove(action);
-=======
         try {
             // flags the thread that it is now in action execution
             HookManager.RECURSION_GATE.set(true);
@@ -117,7 +102,6 @@
                             .getMethodFQN(), t);
                     activeEntryActions.remove(action);
                 }
->>>>>>> 28dbc899
             }
 
             inspectitContext.makeActive();
@@ -129,15 +113,6 @@
 
     @Override
     public void onExit(Object[] args, Object thiz, Object returnValue, Throwable thrown, InternalInspectitContext context) {
-<<<<<<< HEAD
-        IHookAction.ExecutionContext executionContext = new IHookAction.ExecutionContext(args, thiz, returnValue, thrown, this, (InspectitContextImpl) context);
-        for (IHookAction action : activeExitActions) {
-            try (IActionScope scope = actionScopeFactory.createScope(action)) {
-                action.execute(executionContext);
-            } catch (Throwable t) {
-                log.error("Exit action {} executed for method {} threw an exception and from now on is disabled!", action, methodInformation.getMethodFQN(), t);
-                activeExitActions.remove(action);
-=======
         try {
             // flags the thread that it is now in action execution
             HookManager.RECURSION_GATE.set(true);
@@ -151,7 +126,6 @@
                             .getMethodFQN(), t);
                     activeExitActions.remove(action);
                 }
->>>>>>> 28dbc899
             }
             context.close();
         } finally {
