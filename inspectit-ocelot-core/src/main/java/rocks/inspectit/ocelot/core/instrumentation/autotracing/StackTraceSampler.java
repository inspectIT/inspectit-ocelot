package rocks.inspectit.ocelot.core.instrumentation.autotracing;

import io.opencensus.common.Clock;
import io.opencensus.common.Scope;
import io.opencensus.trace.*;
import io.opentelemetry.api.trace.TraceFlags;
import io.opentelemetry.api.trace.TraceState;
import io.opentelemetry.api.trace.TraceStateBuilder;
import lombok.extern.slf4j.Slf4j;
import org.springframework.beans.factory.annotation.Autowired;
import org.springframework.context.event.EventListener;
import org.springframework.stereotype.Component;
import rocks.inspectit.ocelot.config.model.tracing.AutoTracingSettings;
import rocks.inspectit.ocelot.core.config.InspectitConfigChangedEvent;
import rocks.inspectit.ocelot.core.config.InspectitEnvironment;
import rocks.inspectit.ocelot.core.instrumentation.hook.MethodReflectionInformation;
import rocks.inspectit.ocelot.core.utils.HighPrecisionTimer;

import javax.annotation.PostConstruct;
import javax.annotation.PreDestroy;
import java.util.HashMap;
import java.util.Map;
import java.util.Set;
import java.util.concurrent.*;
import java.util.stream.Collectors;

/**
 * Component for executing stack-trace-sampling (=auto-tracing).
 */
@Component
@Slf4j
public class StackTraceSampler {

    /**
     * Stack-trace samples require a post-processing before being exported as traces.
     * This happens asynchronously to the application to minimize the performance impact in a periodically executed task.
     * This value defines the frequency at which the queue is checked.
     */
    public static final int EXPORT_INTERVAL_MILLIS = 200;

    /**
     * The change to apply to the state of the sampler when invoking {@link #createAndEnterSpan(String, SpanContext, Sampler, Span.Kind, MethodReflectionInformation, Mode)}
     * or {@link #continueSpan(Span, MethodReflectionInformation, Mode)}.
     */
    public enum Mode {
        /**
         * Starts stack-trace sampling if it is not already active.
         */
        ENABLE,
        /**
         * Pauses the stack-trace sampling if it was activated by a parent call.
         */
        DISABLE,
        /**
         * Preserves the state of the stack trace sampling for the current thread.
         */
        KEEP
    }

    @Autowired
    private InspectitEnvironment env;

    @Autowired
    private ScheduledExecutorService executor;

    /**
     * The task periodicalyl executed for ptocessing the {@link #tracesToExport} queue.
     */
    private Future<?> exportTask;

    /**
     * A bounded queue containing all traces which have finished but need to be processed for exporting.
     */
    private ArrayBlockingQueue<SampledTrace> tracesToExport = new ArrayBlockingQueue<>(4096);

    /**
     * Global map which stores all threads for which stack-trace sampling is currently active.
     * If a thread is present in this map, it will be sampled and the stack trace will be added to the corresponding trace.
     */
    private ConcurrentHashMap<Thread, SampledTrace> activeSamplings = new ConcurrentHashMap<>();

    /**
     * The timer used to trigger the capturing of stack-trace samples.
     */
    private HighPrecisionTimer sampleTimer;

    /**
     * The clock used for timing the stack-traces.
     * This clock must be the same as used for OpenCensus {@link Span}s, to make sure that the timings are consistent.
     */
    private Clock clock = Tracing.getClock();

    @PostConstruct
    void init() {
        exportTask = executor.scheduleWithFixedDelay(this::doExportTraces, EXPORT_INTERVAL_MILLIS, EXPORT_INTERVAL_MILLIS, TimeUnit.MILLISECONDS);
        AutoTracingSettings settings = env.getCurrentConfig().getTracing().getAutoTracing();
        sampleTimer = new HighPrecisionTimer("Ocelot stack trace sampler", settings.getFrequency(), settings.getShutdownDelay(), this::doSample);
    }

    @EventListener(InspectitConfigChangedEvent.class)
    void updateTimer() {
        AutoTracingSettings settings = env.getCurrentConfig().getTracing().getAutoTracing();
        sampleTimer.setPeriod(settings.getFrequency());
        sampleTimer.setMaximumInactivity(settings.getShutdownDelay());
    }

    @PreDestroy
    void shutdown() {
        exportTask.cancel(false);
        sampleTimer.destroy();
    }

    /**
     * Starts a new span with the given details.
     * <p>
     * If mode is ENABLE and stack trace sampling is not active for the current,
     * this span will generate its children using stack trace sampling.
     * If mode is ENABLE and a parent span already started stack trace sampling,
     * the sampler will attempt to correctly place this span between the stack-trace sample generated ones.
     * <p>
     * If mode is DISABLE and a stack-trace sampling session exists on the current thread, it will be paused.
     * The mode KEEP will simply preserver the current sampling status.
     *
     * @param name         the name of the span to create
     * @param remoteParent the (optional) remote parent of the span, should only be set if this span is a root.
     * @param sampler      the sampler to use (not for stack-trace sampling but for span sampling)
     * @param kind         the (optional) kind of the span
     * @param actualMethod the actual method for which this span is created.
     * @param mode         the mode to use for Stack-Trace sampling.
     *
     * @return The generated span is activated via {@link Tracer#withSpan(Span)}. The resulting context is wrapped with a context which terminates the stack-trace-sampling.
     */
    public AutoCloseable createAndEnterSpan(String name, SpanContext remoteParent, Sampler sampler, Span.Kind kind, MethodReflectionInformation actualMethod, Mode mode) {
        Thread self = Thread.currentThread();
        SampledTrace activeSampling = activeSamplings.get(self);
        if (activeSampling == null) {
            if (mode == Mode.ENABLE) {
                return startSampling(name, remoteParent, sampler, kind);
            } else {
                return Tracing.getTracer().withSpan(createNormalSpan(name, remoteParent, sampler, kind));
            }
        } else {
            AutoCloseable samplingAwareSpanContext = createSamplingAwareSpan(name, remoteParent, kind, actualMethod, activeSampling);
            return createPauseAdjustingContext(mode, activeSampling, samplingAwareSpanContext);
        }
    }

    /**
     * Continues a span but makes its children stack-trace sampling aware.
     * <p>
     * If mode is ENABLE and stack trace sampling is not active for the current,
     * this span will generate its children using stack trace sampling.
     * If mode is ENABLE and a parent span already started stack trace sampling,
     * the sampler will attempt to correctly place this span between the stack-trace sample generated ones.
     * <p>
     * If mode is DISABLE and a stack-trace sampling session exists on the current thread, it will be paused.
     * The mode KEEP will simply preserver the current sampling status.
     *
     * @param span         the span to continue
     * @param actualMethod the actual method for which this span is made active
     * @param mode         the mode to use for stack trace sampling.
     *
     * @return The span is activated via {@link Tracer#withSpan(Span)}. The resulting context is wrapped with a context which terminates the stack-trace-sampling.
     */
    public AutoCloseable continueSpan(Span span, MethodReflectionInformation actualMethod, Mode mode) {
        Thread self = Thread.currentThread();
        SampledTrace activeSampling = activeSamplings.get(self);
        if (activeSampling == null) {
            if (mode == Mode.ENABLE) {
                return startSampling(span);
            } else {
                return Tracing.getTracer().withSpan(span);
            }
        } else {
            AutoCloseable samplingAwareSpanContext = continueSamplingAwareSpan(span, actualMethod, activeSampling);
            return createPauseAdjustingContext(mode, activeSampling, samplingAwareSpanContext);
        }
    }

    /**
     * Wraps the given spanContext in order to pause the stack-trace sampling if required.
     *
     * @param mode           the mode (used to check whether altering the pause-state is required).
     * @param activeSampling the currently active sampling session
     * @param spanContext    the span-context to wrap
     *
     * @return the wrapped span-context which alters the pause state accordingly.
     */
    private AutoCloseable createPauseAdjustingContext(Mode mode, SampledTrace activeSampling, AutoCloseable spanContext) {
        if (activeSampling.isPaused() && mode == Mode.ENABLE) {
            activeSampling.setPaused(false);
            return () -> {
                spanContext.close();
                activeSampling.setPaused(true);
            };
        } else if (!activeSampling.isPaused() && mode == Mode.DISABLE) {
            activeSampling.setPaused(true);
            return () -> {
                spanContext.close();
                activeSampling.setPaused(false);
            };
        } else {
            return spanContext;
        }
    }

    private AutoCloseable continueSamplingAwareSpan(Span spanToContinue, MethodReflectionInformation actualMethod, SampledTrace activeSampling) {
        SampledTrace.MethodExitNotifier exitCallback = activeSampling.spanContinued(spanToContinue, clock.nowNanos(), actualMethod.getDeclaringClass()
                .getName(), actualMethod.getName());
        Scope ctx = Tracing.getTracer().withSpan(spanToContinue);
        return () -> {
            ctx.close();
            exitCallback.methodFinished(clock.nowNanos());
        };
    }

    private AutoCloseable startSampling(String name, SpanContext remoteParent, Sampler sampler, Span.Kind kind) {
        Span rootSpan = createNormalSpan(name, remoteParent, sampler, kind);
        return startSampling(rootSpan);
    }

    private AutoCloseable startSampling(Span rootSpan) {
        boolean spanExists = rootSpan.getContext().isValid() && rootSpan.getContext().getTraceOptions().isSampled();
        if (!spanExists) {
            return Tracing.getTracer().withSpan(rootSpan);
        } else {
            Throwable stackTrace = new Throwable(); //the constructor collects the current stack-trace
            SampledTrace sampledTrace = new SampledTrace(rootSpan, () -> StackTrace.createFromThrowable(stackTrace));
            Thread selfThread = Thread.currentThread();
            activeSamplings.put(selfThread, sampledTrace);
            sampleTimer.start();
            AutoCloseable spanScope = Tracing.getTracer().withSpan(rootSpan);
            return () -> {
                spanScope.close();
                activeSamplings.remove(selfThread);
                sampledTrace.finish();
                addToExportQueue(sampledTrace);
            };
        }
    }

    private AutoCloseable createSamplingAwareSpan(String name, SpanContext remoteParent, Span.Kind kind, MethodReflectionInformation actualMethod, SampledTrace activeSampling) {
        SpanContext parent = remoteParent;
        if (remoteParent == null) {
            parent = Tracing.getTracer().getCurrentSpan().getContext();
        }
        PlaceholderSpan span = new PlaceholderSpan(parent, name, kind, clock::nowNanos);
        SampledTrace.MethodExitNotifier exitCallback = activeSampling.newSpanStarted(span, actualMethod.getDeclaringClass()
                .getName(), actualMethod.getName());
        Scope ctx = Tracing.getTracer().withSpan(span);
        return () -> {
            ctx.close();
            exitCallback.methodFinished(clock.nowNanos());
        };
    }

    private Span createNormalSpan(String name, SpanContext remoteParent, Sampler sampler, Span.Kind kind) {
        SpanBuilder builder;
        if (remoteParent != null) {
            // rebuild the io.opentelemetry.api.trace.SpanContext manually from OC remoteParent span context
            // this is done because Tracing.getTracer.spanBuilderWithRemoteParent does not work as expected. The remote parent span is **not** added to the OTEL context (see io.opentelemetry.opencensusshim.OpenTelemetrySpanBuilderImpl#startSpan and io.opentelemetry.sdk.trace.SdkSpanBuilder#startSpan)
            TraceStateBuilder tsBuilder = TraceState.builder();
            remoteParent.getTracestate().getEntries().forEach(entry -> tsBuilder.put(entry.getKey(), entry.getValue()));
            TraceState traceState = tsBuilder.build();

            // rebuild SpanContext
<<<<<<< HEAD
            io.opentelemetry.api.trace.SpanContext fromRemoteParent = io.opentelemetry.api.trace.SpanContext.createFromRemoteParent(remoteParent.getTraceId()
                    .toLowerBase16(), remoteParent.getSpanId().toLowerBase16(), remoteParent.getTraceOptions()
                    .isSampled() ? TraceFlags.getSampled() : TraceFlags.getDefault(), traceState);
=======
            TraceFlags flags = remoteParent.getTraceOptions()
                    .isSampled() ? TraceFlags.getSampled() : TraceFlags.getDefault();
            io.opentelemetry.api.trace.SpanContext fromRemoteParent = io.opentelemetry.api.trace.SpanContext.createFromRemoteParent(remoteParent.getTraceId()
                    .toLowerBase16(), remoteParent.getSpanId().toLowerBase16(), flags, traceState);
>>>>>>> 28dbc899

            // get a non-recording OTEL span from the manually rebuilt span context
            io.opentelemetry.api.trace.Span span = io.opentelemetry.api.trace.Span.wrap(fromRemoteParent);
            try (// add the span to io.openTelemetry.Context
                 io.opentelemetry.context.Scope scope = span.makeCurrent()) {
                // get the SpanBuilder
                builder = Tracing.getTracer().spanBuilder(name);
            }
        } else {
            builder = Tracing.getTracer().spanBuilder(name);
        }
        builder.setSpanKind(kind);
        if (sampler != null) {
            builder.setSampler(sampler);
        }
        Span span = builder.startSpan();
        return span;
    }

    /**
     * Method invoked by a timer to sample all threads for which stack trace sampling is activated.
     * Returns true, if any sampling was performed
     */
    private boolean doSample() {
        //copy the map to avoid concurrent modifications due to the starting and ending of sampling traces
        Map<Thread, SampledTrace> samplingsCopy = new HashMap<>(activeSamplings);

        Set<Thread> threadsToSample = samplingsCopy.keySet()
                .stream()
                .filter(trace -> !samplingsCopy.get(trace).isPaused())
                .collect(Collectors.toSet());

        long timestamp = clock.nowNanos();
        Map<Thread, StackTrace> stackTraces = StackTrace.createFor(threadsToSample);

        boolean anySampled = false;

        for (Thread thread : threadsToSample) {
            SampledTrace trace = samplingsCopy.get(thread);
            StackTrace stackTrace = stackTraces.get(thread);
            if (stackTrace != null) { //recheck for concurrent finishSampling() calls
                anySampled = true;
                trace.addStackTrace(stackTrace, timestamp); //has no effect if the trace was finished concurrently
            }
        }

        return anySampled;
    }

    private void addToExportQueue(SampledTrace sampledTrace) {
        if (!tracesToExport.offer(sampledTrace)) {
            log.warn("Dropping sampled-spans! Please reduce your auto-tracing scope!");
        }
    }

    private void doExportTraces() {
        while (!tracesToExport.isEmpty()) {
            try {
                tracesToExport.poll().export();
            } catch (Exception e) {
                log.error("Error exporting sampled trace", e);
            }
        }
    }

}<|MERGE_RESOLUTION|>--- conflicted
+++ resolved
@@ -264,16 +264,10 @@
             TraceState traceState = tsBuilder.build();
 
             // rebuild SpanContext
-<<<<<<< HEAD
-            io.opentelemetry.api.trace.SpanContext fromRemoteParent = io.opentelemetry.api.trace.SpanContext.createFromRemoteParent(remoteParent.getTraceId()
-                    .toLowerBase16(), remoteParent.getSpanId().toLowerBase16(), remoteParent.getTraceOptions()
-                    .isSampled() ? TraceFlags.getSampled() : TraceFlags.getDefault(), traceState);
-=======
             TraceFlags flags = remoteParent.getTraceOptions()
                     .isSampled() ? TraceFlags.getSampled() : TraceFlags.getDefault();
             io.opentelemetry.api.trace.SpanContext fromRemoteParent = io.opentelemetry.api.trace.SpanContext.createFromRemoteParent(remoteParent.getTraceId()
                     .toLowerBase16(), remoteParent.getSpanId().toLowerBase16(), flags, traceState);
->>>>>>> 28dbc899
 
             // get a non-recording OTEL span from the manually rebuilt span context
             io.opentelemetry.api.trace.Span span = io.opentelemetry.api.trace.Span.wrap(fromRemoteParent);
