package rocks.inspectit.ocelot.core.selfmonitoring;

import org.awaitility.Awaitility;
import org.junit.jupiter.api.Test;
import org.slf4j.Logger;
import org.slf4j.LoggerFactory;
import org.springframework.beans.factory.annotation.Autowired;
import org.springframework.test.annotation.DirtiesContext;
import rocks.inspectit.ocelot.core.SpringTestBase;
import rocks.inspectit.ocelot.core.logging.logback.LogbackInitializer;

import java.util.concurrent.TimeUnit;
import java.util.concurrent.atomic.AtomicBoolean;

/**
 * Regression test for <a href="https://github.com/inspectIT/inspectit-ocelot/issues/1597">Github issue 1597</a>.
 */
@DirtiesContext
public class AgentHealthManagerDeadlockGh1597IntTest extends SpringTestBase {

    private static final Logger logger = LoggerFactory.getLogger("test-logger");

    @Autowired
    private AgentHealthManager cut;

    @Test
    void testLogging() {
        // This installs InternalProcessingAppender which together with AgentHealthManager caused a deadlock
        LogbackInitializer.initDefaultLogging();

        int millisToRun = 500;
        Thread logThread = new Thread(() -> {
            long start = System.currentTimeMillis();
            boolean shouldLogError = true;
            while (System.currentTimeMillis() - start < millisToRun) {
                if (shouldLogError) {
                    logger.error("Reporting an error");
                    shouldLogError = false;
                } else {
                    logger.info("Reporting an info");
                    shouldLogError = true;
                }

            }
        });

        AtomicBoolean isInvalidationThreadDone = new AtomicBoolean(false);

        Thread invalidationThread = new Thread(() -> {
            long start = System.currentTimeMillis();
            while (System.currentTimeMillis() - start < millisToRun) {
<<<<<<< HEAD
                cut.invalidateIncident(cut.getClass(), "Invalidation due to finished thread");
=======
                cut.invalidateIncident(cut.getClass(), "Invalidation due to invalidator event");
>>>>>>> 219f9edf
            }
            isInvalidationThreadDone.getAndSet(true);
        });

        // letting those two threads run for a while caused the deadlock on the developers machine before the fix.
        // This is far from an ideal test, but the best we came up with.
        logThread.start();
        invalidationThread.start();

        Awaitility.waitAtMost(millisToRun * 2, TimeUnit.MILLISECONDS).until(isInvalidationThreadDone::get);
    }

}<|MERGE_RESOLUTION|>--- conflicted
+++ resolved
@@ -49,11 +49,7 @@
         Thread invalidationThread = new Thread(() -> {
             long start = System.currentTimeMillis();
             while (System.currentTimeMillis() - start < millisToRun) {
-<<<<<<< HEAD
-                cut.invalidateIncident(cut.getClass(), "Invalidation due to finished thread");
-=======
-                cut.invalidateIncident(cut.getClass(), "Invalidation due to invalidator event");
->>>>>>> 219f9edf
+                cut.invalidateIncident(cut.getClass(), "Invalidation during running thread");
             }
             isInvalidationThreadDone.getAndSet(true);
         });
