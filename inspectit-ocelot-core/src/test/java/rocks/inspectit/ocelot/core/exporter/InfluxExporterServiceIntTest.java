package rocks.inspectit.ocelot.core.exporter;

import de.flapdoodle.embed.process.runtime.Network;
import io.apisense.embed.influx.InfluxServer;
import io.apisense.embed.influx.configuration.InfluxConfigurationWriter;
import io.github.netmikey.logunit.api.LogCapturer;
import io.opencensus.common.Scope;
import io.opencensus.stats.*;
import io.opencensus.tags.TagKey;
import io.opencensus.tags.TagValue;
import io.opencensus.tags.Tags;
import org.influxdb.InfluxDB;
import org.influxdb.InfluxDBFactory;
import org.influxdb.dto.Query;
import org.influxdb.dto.QueryResult;
import org.junit.jupiter.api.AfterEach;
import org.junit.jupiter.api.BeforeEach;
import org.junit.jupiter.api.Disabled;
import org.junit.jupiter.api.Test;
import org.junit.jupiter.api.extension.RegisterExtension;
import org.springframework.test.annotation.DirtiesContext;
import rocks.inspectit.ocelot.core.SpringTestBase;

import java.util.Arrays;
import java.util.List;
import java.util.concurrent.TimeUnit;

import static org.assertj.core.api.Assertions.assertThat;
import static org.awaitility.Awaitility.await;

@Disabled //TODO: Get this test to work on the CI
public class InfluxExporterServiceIntTest extends SpringTestBase {

    private InfluxServer influx;

    private String url;

    private static final String DATABASE = "ocelot_test";

    @RegisterExtension
    LogCapturer warnLogs = LogCapturer.create().captureForType(InfluxExporterService.class, org.slf4j.event.Level.WARN);

    @BeforeEach
    void startInfluxDB() throws Exception {
        InfluxServer.Builder builder = new InfluxServer.Builder();
        int freeHttpPort = Network.getFreeServerPort();
        InfluxConfigurationWriter influxConfig = new InfluxConfigurationWriter.Builder().setHttp(freeHttpPort) // by default auth is disabled
                .build();
        builder.setInfluxConfiguration(influxConfig);
        influx = builder.build();
        influx.start();
        url = "http://localhost:" + freeHttpPort;
    }

    @AfterEach
    void shutdownInfluxDB() throws Exception {
        influx.cleanup();
    }

    private final String user = "w00t";

    private final String password = "password";

    @Test
    void verifyInfluxDataWritten() {
        updateProperties(props -> {
            props.setProperty("inspectit.exporters.metrics.influx.enabled", true);
            props.setProperty("inspectit.exporters.metrics.influx.export-interval", "1s");
            props.setProperty("inspectit.exporters.metrics.influx.url", url);
            props.setProperty("inspectit.exporters.metrics.influx.database", DATABASE);
            // note: user and password are mandatory as of v1.15.0
            props.setProperty("inspectit.exporters.metrics.influx.user", user);
            props.setProperty("inspectit.exporters.metrics.influx.password", password);
        });

        TagKey testTag = TagKey.create("my_tag");
        Measure.MeasureDouble testMeasure = Measure.MeasureDouble.create("my/test/measure", "foo", "bars");
        View testView = View.create(View.Name.create("my/test/measure/cool%data"), "", testMeasure, Aggregation.Sum.create(), Arrays.asList(testTag));
        Stats.getViewManager().registerView(testView);

        try (Scope tc = Tags.getTagger().emptyBuilder().putLocal(testTag, TagValue.create("myval")).buildScoped()) {
            MeasureMap mm = Stats.getStatsRecorder().newMeasureMap();
            mm.put(testMeasure, 20.0);
            mm.record();

            mm = Stats.getStatsRecorder().newMeasureMap();
            mm.put(testMeasure, 22.0);
            mm.record();
        }

        await().atMost(30, TimeUnit.SECONDS).untilAsserted(() -> {
<<<<<<< HEAD
            InfluxDB iDB = InfluxDBFactory.connect(url, user, password); // note: user and password are mandatory as of v1.15.0
            QueryResult result = iDB.query(new Query("SELECT LAST(cool_data) FROM " + DATABASE + ".autogen.my_test_measure GROUP BY *"));
=======
            QueryResult result = InfluxDBFactory.connect(url)
                    .query(new Query("SELECT LAST(cool_data) FROM " + DATABASE + ".autogen.my_test_measure GROUP BY *"));
>>>>>>> 28dbc899

            List<QueryResult.Result> results = result.getResults();
            assertThat(results).hasSize(1);
            QueryResult.Result data = results.get(0);
            assertThat(data.getSeries()).hasSize(1);
            QueryResult.Series series = data.getSeries().get(0);
            assertThat(series.getTags()).hasSize(1).containsEntry("my_tag", "myval");
            assertThat(series.getValues().get(0).get(1)).isEqualTo(42.0);

        });
    }

<<<<<<< HEAD
=======
    @DirtiesContext
    @Test
    void testNoUrlSet() {
        updateProperties(props -> {
            props.setProperty("inspectit.exporters.metrics.influx.url", "");
            props.setProperty("inspectit.exporters.metrics.influx.enabled", "ENABLED");
        });
        warnLogs.assertContains("'url'");
    }
>>>>>>> 28dbc899
}<|MERGE_RESOLUTION|>--- conflicted
+++ resolved
@@ -89,13 +89,9 @@
         }
 
         await().atMost(30, TimeUnit.SECONDS).untilAsserted(() -> {
-<<<<<<< HEAD
             InfluxDB iDB = InfluxDBFactory.connect(url, user, password); // note: user and password are mandatory as of v1.15.0
-            QueryResult result = iDB.query(new Query("SELECT LAST(cool_data) FROM " + DATABASE + ".autogen.my_test_measure GROUP BY *"));
-=======
-            QueryResult result = InfluxDBFactory.connect(url)
+            QueryResult result = iDB
                     .query(new Query("SELECT LAST(cool_data) FROM " + DATABASE + ".autogen.my_test_measure GROUP BY *"));
->>>>>>> 28dbc899
 
             List<QueryResult.Result> results = result.getResults();
             assertThat(results).hasSize(1);
@@ -108,8 +104,6 @@
         });
     }
 
-<<<<<<< HEAD
-=======
     @DirtiesContext
     @Test
     void testNoUrlSet() {
@@ -119,5 +113,4 @@
         });
         warnLogs.assertContains("'url'");
     }
->>>>>>> 28dbc899
 }