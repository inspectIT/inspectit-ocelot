--- conflicted
+++ resolved
@@ -7,11 +7,7 @@
 import org.apache.http.impl.client.HttpClientBuilder;
 import org.junit.jupiter.api.AfterAll;
 import org.junit.jupiter.api.BeforeAll;
-<<<<<<< HEAD
 import org.junit.jupiter.api.BeforeEach;
-=======
-import org.junit.jupiter.api.Disabled;
->>>>>>> 34f63062
 import org.junit.jupiter.api.Test;
 import org.springframework.beans.factory.annotation.Autowired;
 import org.springframework.test.annotation.DirtiesContext;
@@ -23,13 +19,9 @@
 import static org.assertj.core.api.Assertions.assertThat;
 import static org.assertj.core.api.Assertions.catchThrowable;
 
-<<<<<<< HEAD
 @TestPropertySource(properties = {"inspecit.exporters.metrics.prometheus.enabled=true"})
 
 @DirtiesContext
-=======
-@Disabled // TODO: fix PrometheusExporterService with OTEL
->>>>>>> 34f63062
 public class PrometheusExporterServiceIntTest extends SpringTestBase {
 
     private static final int HTTP_TIMEOUT = 1000;
@@ -110,6 +102,7 @@
         updateProperties(props -> {
             props.setProperty("inspectit.exporters.metrics.prometheus.enabled", "false");
         });
+        System.out.println("test local switch unavail");
         assertUnavailable("http://localhost:8888/metrics");
         assertNoLogsOfLevelOrGreater(Level.WARN);
     }
