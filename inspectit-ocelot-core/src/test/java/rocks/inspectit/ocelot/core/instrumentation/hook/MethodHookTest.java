package rocks.inspectit.ocelot.core.instrumentation.hook;

import org.junit.jupiter.api.Nested;
import org.junit.jupiter.api.Test;
import org.junit.jupiter.api.extension.ExtendWith;
import org.mockito.Mock;
import org.mockito.Mockito;
import org.mockito.junit.jupiter.MockitoExtension;
import rocks.inspectit.ocelot.bootstrap.context.InternalInspectitContext;
import rocks.inspectit.ocelot.core.instrumentation.context.ContextManager;
import rocks.inspectit.ocelot.core.instrumentation.context.InspectitContextImpl;
import rocks.inspectit.ocelot.core.instrumentation.hook.actions.IHookAction;
import rocks.inspectit.ocelot.core.selfmonitoring.ActionScopeFactory;

import java.util.Arrays;

import static org.assertj.core.api.Assertions.assertThat;
import static org.assertj.core.api.Assertions.assertThatNullPointerException;
import static org.mockito.ArgumentMatchers.any;
import static org.mockito.Mockito.*;

@ExtendWith(MockitoExtension.class)
public class MethodHookTest {

    @Mock
    private InspectitContextImpl context;

    @Mock
    private ContextManager contextManager;

    @Mock
    private MethodReflectionInformation methodInfo;

    @Mock
    private ActionScopeFactory actionScopeFactory;
<<<<<<< HEAD

    @BeforeEach
    void setupContextManagerMock() {
        when(contextManager.enterNewContext()).thenReturn(context);
    }
=======
>>>>>>> 28dbc899

    @Nested
    class OnEnter {

        @Test
        void ensureRecursionGateReset() {
            // we provoke a NPE
            MethodHook hook = MethodHook.builder().actionScopeFactory(mock(ActionScopeFactory.class)).build();

            assertThat(HookManager.RECURSION_GATE.get()).isFalse();

            // execute hook
            assertThatNullPointerException().isThrownBy(() -> hook.onEnter(null, null));

            assertThat(HookManager.RECURSION_GATE.get()).isFalse();
        }

        @Test
        void testExceptionHandling() {
            when(contextManager.enterNewContext()).thenReturn(context);

            IHookAction first = Mockito.mock(IHookAction.class);
            IHookAction second = Mockito.mock(IHookAction.class);
            IHookAction third = Mockito.mock(IHookAction.class);
            doThrow(Error.class).when(second).execute(any());
            MethodHook hook = MethodHook.builder()
                    .inspectitContextManager(contextManager)
                    .methodInformation(methodInfo)
                    .entryActions(Arrays.asList(first, second, third))
                    .methodInformation(Mockito.mock(MethodReflectionInformation.class))
                    .actionScopeFactory(actionScopeFactory)
                    .build();

            InternalInspectitContext ctx = hook.onEnter(null, null);
            assertThat(ctx).isSameAs(context);
            verify(context, times(1)).makeActive();
            verify(context, times(0)).close();

            verify(first, times(1)).execute(any());
            verify(second, times(1)).execute(any());
            verify(third, times(1)).execute(any());
            verify(actionScopeFactory, times(3)).createScope(any());
            verifyNoMoreInteractions(actionScopeFactory, first, second, third);

            hook.onExit(null, null, null, null, ctx);
            verify(context, times(1)).close();

            ctx = hook.onEnter(null, null);

            verify(first, times(2)).execute(any());
            verify(second, times(1)).execute(any());
            verify(third, times(2)).execute(any());
            verify(actionScopeFactory, times(5)).createScope(any());
            verifyNoMoreInteractions(actionScopeFactory, first, second, third);

            hook.onExit(null, null, null, null, ctx);
        }

        @Test
        void testReactivationOfActionsOnCopy() {
            when(contextManager.enterNewContext()).thenReturn(context);

            IHookAction action = Mockito.mock(IHookAction.class);
            doThrow(Error.class).when(action).execute(any());
            MethodHook hook = MethodHook.builder()
                    .inspectitContextManager(contextManager)
                    .methodInformation(methodInfo)
                    .entryAction(action)
                    .methodInformation(Mockito.mock(MethodReflectionInformation.class))
                    .actionScopeFactory(actionScopeFactory)
                    .build();

            InternalInspectitContext ctx = hook.onEnter(null, null);
            hook.onExit(null, null, null, null, ctx);

            verify(action, times(1)).execute(any());
            verify(actionScopeFactory).createScope(action);
            verifyNoMoreInteractions(actionScopeFactory, action);

            ctx = hook.onEnter(null, null);
            hook.onExit(null, null, null, null, ctx);

            verify(action, times(1)).execute(any());
            verify(actionScopeFactory).createScope(action);
            verifyNoMoreInteractions(actionScopeFactory, action);

            MethodHook copy = hook.getResettedCopy();

            ctx = copy.onEnter(null, null);
            copy.onExit(null, null, null, null, ctx);

            verify(action, times(2)).execute(any());
            verify(actionScopeFactory, times(2)).createScope(action);
            verifyNoMoreInteractions(actionScopeFactory, action);
        }

    }

    @Nested
    class OnExit {

        @Test
        void ensureRecursionGateReset() {
            // we provoke a NPE
            MethodHook hook = MethodHook.builder().actionScopeFactory(mock(ActionScopeFactory.class)).build();

            assertThat(HookManager.RECURSION_GATE.get()).isFalse();

            // execute hook
            assertThatNullPointerException().isThrownBy(() -> hook.onExit(null, null, null, null, null));

            assertThat(HookManager.RECURSION_GATE.get()).isFalse();
        }

        @Test
        void testExceptionHandling() {
            when(contextManager.enterNewContext()).thenReturn(context);

            IHookAction first = Mockito.mock(IHookAction.class);
            IHookAction second = Mockito.mock(IHookAction.class);
            IHookAction third = Mockito.mock(IHookAction.class);
            doThrow(Error.class).when(second).execute(any());
            MethodHook hook = MethodHook.builder()
                    .inspectitContextManager(contextManager)
                    .methodInformation(methodInfo)
                    .exitActions(Arrays.asList(first, second, third))
                    .methodInformation(Mockito.mock(MethodReflectionInformation.class))
                    .actionScopeFactory(actionScopeFactory)
                    .build();

            InternalInspectitContext ctx = hook.onEnter(null, null);
            hook.onExit(null, null, null, null, ctx);

            verify(first, times(1)).execute(any());
            verify(second, times(1)).execute(any());
            verify(third, times(1)).execute(any());
            verify(actionScopeFactory, times(3)).createScope(any());
            verifyNoMoreInteractions(actionScopeFactory, first, second, third);

            ctx = hook.onEnter(null, null);
            hook.onExit(null, null, null, null, ctx);

            verify(first, times(2)).execute(any());
            verify(second, times(1)).execute(any());
            verify(third, times(2)).execute(any());
            verify(actionScopeFactory, times(5)).createScope(any());
            verifyNoMoreInteractions(actionScopeFactory, first, second, third);
        }

        @Test
        void testReactivationOfActionsOnCopy() {
            when(contextManager.enterNewContext()).thenReturn(context);

            IHookAction action = Mockito.mock(IHookAction.class);
            doThrow(Error.class).when(action).execute(any());
            MethodHook hook = MethodHook.builder()
                    .inspectitContextManager(contextManager)
                    .methodInformation(methodInfo)
                    .exitAction(action)
                    .methodInformation(Mockito.mock(MethodReflectionInformation.class))
                    .actionScopeFactory(actionScopeFactory)
                    .build();

            InternalInspectitContext ctx = hook.onEnter(null, null);
            hook.onExit(null, null, null, null, ctx);

            verify(action, times(1)).execute(any());
            verify(actionScopeFactory).createScope(action);
            verifyNoMoreInteractions(actionScopeFactory, action);

            ctx = hook.onEnter(null, null);
            hook.onExit(null, null, null, null, ctx);

            verify(action, times(1)).execute(any());
            verify(actionScopeFactory).createScope(action);
            verifyNoMoreInteractions(actionScopeFactory, action);

            MethodHook copy = hook.getResettedCopy();

            ctx = copy.onEnter(null, null);
            copy.onExit(null, null, null, null, ctx);

            verify(action, times(2)).execute(any());
            verify(actionScopeFactory, times(2)).createScope(action);
            verifyNoMoreInteractions(actionScopeFactory, action);
        }
    }
}<|MERGE_RESOLUTION|>--- conflicted
+++ resolved
@@ -33,14 +33,6 @@
 
     @Mock
     private ActionScopeFactory actionScopeFactory;
-<<<<<<< HEAD
-
-    @BeforeEach
-    void setupContextManagerMock() {
-        when(contextManager.enterNewContext()).thenReturn(context);
-    }
-=======
->>>>>>> 28dbc899
 
     @Nested
     class OnEnter {
