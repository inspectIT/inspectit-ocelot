package rocks.inspectit.ocelot.core.instrumentation.hook.actions.span;

import io.opencensus.common.Scope;
import io.opencensus.trace.Span;
import io.opencensus.trace.Tracing;
import org.junit.jupiter.api.BeforeEach;
import org.junit.jupiter.api.Nested;
import org.junit.jupiter.api.Test;
import org.junit.jupiter.api.extension.ExtendWith;
import org.mockito.Mock;
import org.mockito.Spy;
import org.mockito.junit.jupiter.MockitoExtension;
import rocks.inspectit.ocelot.core.instrumentation.context.InspectitContextImpl;
import rocks.inspectit.ocelot.core.instrumentation.hook.actions.IHookAction;
import rocks.inspectit.ocelot.core.privacy.obfuscation.IObfuscatory;

import static org.mockito.Mockito.*;

@ExtendWith(MockitoExtension.class)
public class WriteSpanAttributesTest {

    @Mock
    IHookAction.ExecutionContext executionContext;

    @Mock
    InspectitContextImpl inspectitContext;

    @Mock
    IObfuscatory obfuscatory;

    @Spy
<<<<<<< HEAD
    // get the current span. This is needed when using the opencensus-shim as mocking the span collides with the OTel's implementation of the Span
=======
    // get the current span. We need to use @Spy instead of @Mock when using the opencensus-shim as mocking the span collides with OTel's implementation of the Span.
    // see also the discussion at https://github.com/inspectIT/inspectit-ocelot/pull/1270
>>>>>>> 28dbc899
    Span span = Tracing.getTracer().getCurrentSpan();

    @BeforeEach
    void setupMock() {
        doReturn(inspectitContext).when(executionContext).getInspectitContext();
    }

    @Nested
    class Execute {

        @Test
        void verifyNoAttributesWrittenIfNoSpanStarted() {
            doReturn(false).when(inspectitContext).hasEnteredSpan();
            WriteSpanAttributesAction action = WriteSpanAttributesAction.builder()
                    .obfuscatorySupplier(() -> obfuscatory)
                    .attributeAccessor("foo", (exec) -> "bar")
                    .build();

            try (Scope s = Tracing.getTracer().withSpan(span)) {
                action.execute(executionContext);
            }

            verifyNoMoreInteractions(obfuscatory);
        }

        @Test
        void verifyAttributesWritten() {
            doReturn(true).when(inspectitContext).hasEnteredSpan();
            WriteSpanAttributesAction action = WriteSpanAttributesAction.builder()
                    .obfuscatorySupplier(() -> obfuscatory)
                    .attributeAccessor("foo", (exec) -> "bar")
                    .attributeAccessor("hello", (exec) -> 2.0d)
                    .attributeAccessor("iAmNull", (exec) -> null)
                    .build();

            try (Scope s = Tracing.getTracer().withSpan(span)) {
                action.execute(executionContext);
            }

            verify(obfuscatory).putSpanAttribute(same(span), eq("foo"), eq("bar"));
            verify(obfuscatory).putSpanAttribute(same(span), eq("hello"), eq(Double.valueOf(2.0d)));
            verifyNoMoreInteractions(obfuscatory);
        }

    }
}<|MERGE_RESOLUTION|>--- conflicted
+++ resolved
@@ -29,12 +29,8 @@
     IObfuscatory obfuscatory;
 
     @Spy
-<<<<<<< HEAD
-    // get the current span. This is needed when using the opencensus-shim as mocking the span collides with the OTel's implementation of the Span
-=======
     // get the current span. We need to use @Spy instead of @Mock when using the opencensus-shim as mocking the span collides with OTel's implementation of the Span.
     // see also the discussion at https://github.com/inspectIT/inspectit-ocelot/pull/1270
->>>>>>> 28dbc899
     Span span = Tracing.getTracer().getCurrentSpan();
 
     @BeforeEach
