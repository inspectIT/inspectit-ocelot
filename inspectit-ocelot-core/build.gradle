plugins {
    id "me.champeau.gradle.jmh" version "0.5.3"
}

configurations {
    buildTools
}

test {
    useJUnitPlatform()

    jvmArgs '-Xmx512m', '-XX:+HeapDumpOnOutOfMemoryError', '-XX:HeapDumpPath=/__w/inspectit-ocelot/inspectit-ocelot/test_heapdump.bin'
    // enable reflection used in relation with OpenTelemetry for JDK 11 and later
    if(JavaVersion.current() >= JavaVersion.VERSION_11) {
        // --add-opens has the following syntax: {A}/{package}={B}
        jvmArgs "--add-opens=java.base/java.lang.reflect=ALL-UNNAMED"
    }
    testLogging {
        exceptionFormat = 'full'
    }
}

sourceCompatibility = 1.8

dependencies {
    compileOnly(
            project(':inspectit-ocelot-bootstrap'),
<<<<<<< HEAD
            'org.projectlombok:lombok:1.18.12',

            // OpenTelemetry
            platform("io.opentelemetry:opentelemetry-bom:${openTelemetryVersion}"),
            platform("io.opentelemetry:opentelemetry-bom-alpha:${openTelemetryAlphaVersion}"),
            'io.opentelemetry:opentelemetry-api',
            'io.opentelemetry:opentelemetry-api-metrics',
            "io.opentelemetry:opentelemetry-sdk",
            "io.opentelemetry:opentelemetry-sdk-metrics",
            "io.opentelemetry:opentelemetry-semconv",
            // OC-OTel bridge
            "io.opentelemetry:opentelemetry-opencensus-shim",


=======
            "io.opencensus:opencensus-api:${openCensusVersion}",
            "io.opencensus:opencensus-impl:${openCensusVersion}",
            "org.projectlombok:lombok:${lombokVersion}"
>>>>>>> 191060f1
    )
    buildTools(
            'jarcheck:jarcheck:1.5'
    )
    annotationProcessor "org.projectlombok:lombok:${lombokVersion}"

    implementation(
            project(':inspectit-ocelot-config'),
            project(':inspectit-ocelot-sdk'),

            // spring releated
            "org.springframework.boot:spring-boot:${springVersion}",
            'org.yaml:snakeyaml:1.30',
            'javax.annotation:javax.annotation-api:1.3.2', //Required for @PostConstruct and @PreDestroy to work in Java9+

            // data validation
            'org.apache.tomcat.embed:tomcat-embed-el:9.0.13',
            'org.hibernate.validator:hibernate-validator:6.0.13.Final',

            // logging
            "ch.qos.logback:logback-classic:${logbackVersion}",

            // utils
            "org.apache.commons:commons-lang3:3.+",
            'org.apache.commons:commons-math3:3.6.1',
            'org.apache.httpcomponents:httpclient:4.5.8',
            'commons-io:commons-io:2.6',
            'piccolo:piccolo:1.0.3',
            'com.fasterxml.jackson.core:jackson-databind:2.9.7',

            'org.javassist:javassist:3.24.1-GA',

            // Metrics exporters
            "io.prometheus:simpleclient_httpserver:${prometheusClientVersion}",

            // we still need the OpenCensus SDK for the metric exporters to work, as the shim only includes opencensus-impl-core
            "io.opencensus:opencensus-impl:${openCensusVersion}",

            // OpenTelemetry exporters
            platform("io.opentelemetry:opentelemetry-bom:${openTelemetryVersion}"),
            "io.opentelemetry:opentelemetry-exporter-logging",

            // The following dependency is required for the OC-exporter to work correctly and must be matched against the grpc version
            // See https://github.com/census-instrumentation/opencensus-java/blob/master/exporters/trace/ocagent/README.md
            "io.netty:netty-tcnative-boringssl-static:${tcnativeVersion}",

            "rocks.inspectit:opencensus-influxdb-exporter:1.2",

            // bytecode manipulation
            "net.bytebuddy:byte-buddy:1.11.15"
    )

    testImplementation(
            project(':inspectit-ocelot-bootstrap'),
            platform("io.opentelemetry:opentelemetry-bom:${openTelemetryVersion}"),
            platform("io.opentelemetry:opentelemetry-bom-alpha:${openTelemetryAlphaVersion}"),
            "io.opentelemetry:opentelemetry-sdk",
            "io.opentelemetry:opentelemetry-opencensus-shim",
            "io.opentelemetry:opentelemetry-semconv",
            "io.opentelemetry:opentelemetry-sdk-testing",

            // matching the spring-core version used in the currently used version of spring boot version
            'org.springframework:spring-test:5.3.14',

            'org.junit.jupiter:junit-jupiter-api:5.8.2',
            'org.mockito:mockito-junit-jupiter:4.2.0',

            // to make use of SpyBean
            "org.springframework.boot:spring-boot-test:2.1.4.RELEASE",

            'org.apache.httpcomponents:httpclient:4.5.6',
            "org.mockito:mockito-core:${mockitoVersion}",
            'org.assertj:assertj-core:3.11.1',
            'org.assertj:assertj-guava:3.2.1',
            'org.awaitility:awaitility:3.1.5',
            "com.github.tomakehurst:wiremock-jre8-standalone:2.32.0",
            "io.grpc:grpc-netty-shaded:1.20.0",
            "io.grpc:grpc-stub:1.20.0",
            'org.influxdb:influxdb-java:2.15',
            'io.apisense.embed.influx:embed-influxDB:1.2.1',

            // LogCapturer
<<<<<<< HEAD
            'io.github.netmikey.logunit:logunit-core:1.1.3',
            // jul-slf4j bridge needed to redirect OTEL logs using java.util.logging to logback
            "org.slf4j:jul-to-slf4j:1.7.5",
    )
    testRuntimeOnly (
            'org.junit.jupiter:junit-jupiter-engine:5.8.2',
            // LogCapturer
            'io.github.netmikey.logunit:logunit-logback:1.1.3',
=======
            'io.github.netmikey.logunit:logunit-core:1.1.3'
    )
    testRuntimeOnly (
            'org.junit.jupiter:junit-jupiter-engine:5.8.2',
            'io.github.netmikey.logunit:logunit-logback:1.1.3'
>>>>>>> 191060f1
    )

    jmh(
            project(':inspectit-ocelot-bootstrap')
    )

}


// use jarCheck to make sure all classes in our dependencies are at maximum in version 1.8
task checkDependencyJavaVersions {
    def excludes = ["byte-buddy",
                    // exclude OpenTelemetry as they guarantee JDK 8 support
                    "opentelemetry",
                    // exclude jackson which is being used by OTel
                    "jackson"]

    def jarCheckPath = "$buildDir/jarCheck"
    outputs.dir jarCheckPath

    doFirst {
        def jarCheckOutput = new File(jarCheckPath)
        jarCheckOutput.mkdirs()
        configurations.runtimeClasspath.each { file ->
            def name = file.name
            def isExcluded = excludes.stream().anyMatch({ excl ->
                name.contains(excl)
            })
            if (!isExcluded && file.exists()) {
                javaexec {
                    classpath configurations.buildTools
                    main = 'com.mindprod.jarcheck.JarCheck'
                    args = ["$file", "1.0", "1.8"]
                    standardOutput = new File(jarCheckOutput, "$name-check.log").newOutputStream()
                }
            }
        }
    }
}

task generateVersionFile {
    ext.versionFile = new File(buildDir, "ocelot-version.info")
    doLast {
        def currentDate = new Date().toString()
        ext.versionFile.withWriter('UTF-8') { writer ->
            writer << "$version\n$currentDate"
        }
    }
}

jar.dependsOn checkDependencyJavaVersions
jar.dependsOn generateVersionFile

jar {
    duplicatesStrategy = DuplicatesStrategy.EXCLUDE

    archiveName = "${project.name}.jar"

    // include version file
    from generateVersionFile.versionFile

    //include all "implementation" dependencies in fat jar
    from {
        configurations.runtimeClasspath.collect { it.isDirectory() ? it : zipTree(it) }
    }
}

/**
 * JMH-Perf tests.
 */
jmhJar {
    doFirst {
        duplicatesStrategy(DuplicatesStrategy.EXCLUDE)
    }
}
jmh {

    /**
     * Use -PjmhInclude='regular expression' to specify what tests to run with JMH.
     */
    if (project.hasProperty('jmhInclude')) {
        String regex = project.getProperty('jmhInclude')
        println "Filtering for JMH-Tests matching to regex: " + regex
        include = [regex]
    }

    /**
     * Use -jmhProfiler='profiler name and settings' to specify what profiler to run with JMH.
     */
    if (project.hasProperty('jmhProfiler')) {
        String profiler = project.getProperty('jmhProfiler')
        println "Using profiler for JMH tests: " + profiler
        profilers = [profiler]
    }

    /**
     * Use -jmhFlightRecorder=true to add Flight recorder options to the JVM args. You'll need openJDK 11 or OracleJDK 8.
     */
    if (project.hasProperty('jmhFlightRecorder')) {
        def recordingFile = "rec-jmh-${project.name}-${System.currentTimeMillis()}.jfr"
        def frProperties = "-XX:StartFlightRecording=duration=10s,delay=3s,filename=${recordingFile}".toString()
        jvmArgs = ['-XX:+UnlockCommercialFeatures', '-XX:+FlightRecorder', '-XX:+UnlockDiagnosticVMOptions', '-XX:+DebugNonSafepoints', frProperties, '-Djavax.xml.parsers.SAXParserFactory=com.sun.org.apache.xerces.internal.jaxp.SAXParserFactoryImpl']
    }

    // output of results and duplicateClassesStrategy
    humanOutputFile = file("$buildDir/jmh/human.txt")
    resultsFile = file("$buildDir/jmh/results.txt")
    duplicateClassesStrategy = DuplicatesStrategy.EXCLUDE

    // shared settings if not defined on the class level
    warmupIterations = 3
    warmup = '1s'
    iterations = 10
    timeOnIteration = '1s'
    fork = 1
}<|MERGE_RESOLUTION|>--- conflicted
+++ resolved
@@ -25,7 +25,6 @@
 dependencies {
     compileOnly(
             project(':inspectit-ocelot-bootstrap'),
-<<<<<<< HEAD
             'org.projectlombok:lombok:1.18.12',
 
             // OpenTelemetry
@@ -40,11 +39,6 @@
             "io.opentelemetry:opentelemetry-opencensus-shim",
 
 
-=======
-            "io.opencensus:opencensus-api:${openCensusVersion}",
-            "io.opencensus:opencensus-impl:${openCensusVersion}",
-            "org.projectlombok:lombok:${lombokVersion}"
->>>>>>> 191060f1
     )
     buildTools(
             'jarcheck:jarcheck:1.5'
@@ -127,7 +121,6 @@
             'io.apisense.embed.influx:embed-influxDB:1.2.1',
 
             // LogCapturer
-<<<<<<< HEAD
             'io.github.netmikey.logunit:logunit-core:1.1.3',
             // jul-slf4j bridge needed to redirect OTEL logs using java.util.logging to logback
             "org.slf4j:jul-to-slf4j:1.7.5",
@@ -136,13 +129,6 @@
             'org.junit.jupiter:junit-jupiter-engine:5.8.2',
             // LogCapturer
             'io.github.netmikey.logunit:logunit-logback:1.1.3',
-=======
-            'io.github.netmikey.logunit:logunit-core:1.1.3'
-    )
-    testRuntimeOnly (
-            'org.junit.jupiter:junit-jupiter-engine:5.8.2',
-            'io.github.netmikey.logunit:logunit-logback:1.1.3'
->>>>>>> 191060f1
     )
 
     jmh(
