--- conflicted
+++ resolved
@@ -75,10 +75,9 @@
 
             'org.javassist:javassist:3.24.1-GA',
 
-            // OpenCensus exporters
+            // Metrics exporters
             "io.prometheus:simpleclient_httpserver:${prometheusClientVersion}",
 
-<<<<<<< HEAD
             // we still need the OpenCensus SDK for the metric exporters to work, as the shim only includes opencensus-impl-core
             "io.opencensus:opencensus-impl:${openCensusVersion}",
 
@@ -86,9 +85,6 @@
             platform("io.opentelemetry:opentelemetry-bom:${openTelemetryVersion}"),
             "io.opentelemetry:opentelemetry-exporter-logging",
 
-=======
-            "io.opencensus:opencensus-exporter-trace-ocagent:${openCensusVersion}",
->>>>>>> 9bcd8023
             // The following dependency is required for the OC-exporter to work correctly and must be matched against the grpc version
             // See https://github.com/census-instrumentation/opencensus-java/blob/master/exporters/trace/ocagent/README.md
             "io.netty:netty-tcnative-boringssl-static:${tcnativeVersion}",
@@ -96,10 +92,7 @@
             "rocks.inspectit:opencensus-influxdb-exporter:1.2",
 
             // bytecode manipulation
-            "net.bytebuddy:byte-buddy:1.11.15",
-
-            // use older gson version than v2.8.6 (what OC v0.26+ uses), as v2.8.6 does not work with checkDependencyJavaVersions, see https://github.com/google/gson/issues/1627
-            "com.google.code.gson:gson:2.8.5!!"
+            "net.bytebuddy:byte-buddy:1.11.15"
     )
 
     testImplementation(
@@ -174,7 +167,6 @@
     }
 }
 
-// TODO: re-enable once we have excluded OTel
 jar.dependsOn checkDependencyJavaVersions
 jar.dependsOn generateVersionFile
 
