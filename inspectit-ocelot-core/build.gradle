--- conflicted
+++ resolved
@@ -90,13 +90,7 @@
             "io.opencensus:opencensus-impl:${openCensusVersion}",
             'org.springframework:spring-test:5.1.3.RELEASE',
             'org.apache.httpcomponents:httpclient:4.5.6',
-<<<<<<< HEAD
-            //'org.mockito:mockito-core:2.23.4',
-            // 'org.mockito:mockito-core:4.0.0',
-            'org.mockito:mockito-inline:3.12.4',
-=======
             "org.mockito:mockito-core:${mockitoVersion}",
->>>>>>> 9bcd8023
             'org.assertj:assertj-core:3.11.1',
             'org.assertj:assertj-guava:3.2.1',
             'org.awaitility:awaitility:3.1.5',
