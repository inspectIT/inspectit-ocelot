import org.springframework.boot.gradle.plugin.SpringBootPlugin

plugins {
    id 'maven-publish'
    id 'org.springframework.boot' version "${springBootVersion}" apply false
    id 'io.spring.dependency-management' version "${springDependencyManangementVersion}"
}

test {
    useJUnitPlatform()

    testLogging {
        exceptionFormat = 'full'
    }
}

group = 'rocks.inspectit.ocelot'
sourceCompatibility = 1.8 // Java version compatibility to use when compiling Java source.
targetCompatibility = 1.8 // Java version to generate classes for.
<<<<<<< HEAD
dependencyManagement {
    imports {
        mavenBom(SpringBootPlugin.BOM_COORDINATES)
    }
}
=======
>>>>>>> 9abb2ba4
dependencies {
    compileOnly "org.projectlombok:lombok"
    annotationProcessor "org.projectlombok:lombok"
    testImplementation (
            "org.junit.jupiter:junit-jupiter-api",
            "org.mockito:mockito-junit-jupiter",
            "org.assertj:assertj-core"
    )
    testRuntimeOnly "org.junit.jupiter:junit-jupiter-engine"

    implementation(
<<<<<<< HEAD
            "org.springframework.boot:spring-boot",
            "org.hibernate.validator:hibernate-validator",
            "org.apache.commons:commons-lang3",
            "commons-io:commons-io:${commonsIoVersion}",
            "com.fasterxml.jackson.core:jackson-databind",

=======
            "org.springframework.boot:spring-boot:${springVersion}",
            'org.hibernate.validator:hibernate-validator:6.0.13.Final',
            'org.apache.commons:commons-lang3:3.9',
            'commons-io:commons-io:2.5',
            'com.fasterxml.jackson.core:jackson-databind:2.8.9',
            'com.fasterxml.jackson.datatype:jackson-datatype-jsr310:2.14.0',
>>>>>>> 9abb2ba4
            // logging
            "ch.qos.logback:logback-classic",
    )

    // the api is included as compile only because the open census api has to be decoupled
    // from the inspectIT core to allow it to be pushed to the bootstrap
    compileOnly (
            "io.opencensus:opencensus-api:${openCensusVersion}",
            // OpenTelemetry
<<<<<<< HEAD
            platform("io.opentelemetry:opentelemetry-bom:${openTelemetryVersion}"),
=======
            platform("io.opentelemetry:opentelemetry-bom-alpha:${openTelemetryAlphaVersion}"),
>>>>>>> 9abb2ba4
            "io.opentelemetry:opentelemetry-sdk-metrics",
    )
}<|MERGE_RESOLUTION|>--- conflicted
+++ resolved
@@ -17,14 +17,11 @@
 group = 'rocks.inspectit.ocelot'
 sourceCompatibility = 1.8 // Java version compatibility to use when compiling Java source.
 targetCompatibility = 1.8 // Java version to generate classes for.
-<<<<<<< HEAD
 dependencyManagement {
     imports {
         mavenBom(SpringBootPlugin.BOM_COORDINATES)
     }
 }
-=======
->>>>>>> 9abb2ba4
 dependencies {
     compileOnly "org.projectlombok:lombok"
     annotationProcessor "org.projectlombok:lombok"
@@ -36,21 +33,12 @@
     testRuntimeOnly "org.junit.jupiter:junit-jupiter-engine"
 
     implementation(
-<<<<<<< HEAD
             "org.springframework.boot:spring-boot",
             "org.hibernate.validator:hibernate-validator",
             "org.apache.commons:commons-lang3",
             "commons-io:commons-io:${commonsIoVersion}",
             "com.fasterxml.jackson.core:jackson-databind",
-
-=======
-            "org.springframework.boot:spring-boot:${springVersion}",
-            'org.hibernate.validator:hibernate-validator:6.0.13.Final',
-            'org.apache.commons:commons-lang3:3.9',
-            'commons-io:commons-io:2.5',
-            'com.fasterxml.jackson.core:jackson-databind:2.8.9',
             'com.fasterxml.jackson.datatype:jackson-datatype-jsr310:2.14.0',
->>>>>>> 9abb2ba4
             // logging
             "ch.qos.logback:logback-classic",
     )
@@ -60,11 +48,7 @@
     compileOnly (
             "io.opencensus:opencensus-api:${openCensusVersion}",
             // OpenTelemetry
-<<<<<<< HEAD
             platform("io.opentelemetry:opentelemetry-bom:${openTelemetryVersion}"),
-=======
-            platform("io.opentelemetry:opentelemetry-bom-alpha:${openTelemetryAlphaVersion}"),
->>>>>>> 9abb2ba4
             "io.opentelemetry:opentelemetry-sdk-metrics",
     )
 }