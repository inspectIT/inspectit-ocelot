--- conflicted
+++ resolved
@@ -8,17 +8,10 @@
 import rocks.inspectit.ocelot.config.model.instrumentation.scope.MatcherMode;
 
 import java.lang.reflect.Type;
-<<<<<<< HEAD
 import java.time.DayOfWeek;
-import java.util.ArrayList;
-import java.util.Arrays;
-import java.util.List;
-import java.util.Map;
-=======
 import java.time.Duration;
 import java.util.*;
 import java.util.concurrent.atomic.AtomicReference;
->>>>>>> 509a6dd0
 
 import static org.assertj.core.api.Assertions.assertThat;
 
@@ -74,45 +67,6 @@
     }
 
     @Nested
-<<<<<<< HEAD
-    public class IsTerminal {
-
-        @Test
-        public void terminalType() {
-            boolean result = PropertyPathHelper.isTerminal(Boolean.class);
-
-            assertThat(result).isTrue();
-        }
-
-        @Test
-        public void primitive() {
-            boolean result = PropertyPathHelper.isTerminal(boolean.class);
-
-            assertThat(result).isTrue();
-        }
-
-        @Test
-        public void enumType() {
-            boolean result = PropertyPathHelper.isTerminal(DayOfWeek.class);
-
-            assertThat(result).isTrue();
-        }
-
-        @Test
-        public void convertibles() {
-            boolean result = PropertyPathHelper.isTerminal(MetricRecordingSettings.class);
-
-            assertThat(result).isTrue();
-        }
-
-        @Test
-        public void any() {
-            boolean result = PropertyPathHelper.isTerminal(this.getClass());
-
-            assertThat(result).isFalse();
-        }
-
-=======
     public class IsBean {
 
         @Test
@@ -164,7 +118,46 @@
             boolean result = PropertyPathHelper.isBean(pojo);
             assertThat(result).isTrue();
         }
->>>>>>> 509a6dd0
+    }
+
+    @Nested
+    public class IsTerminal {
+
+        @Test
+        public void terminalType() {
+            boolean result = PropertyPathHelper.isTerminal(Boolean.class);
+
+            assertThat(result).isTrue();
+        }
+
+        @Test
+        public void primitive() {
+            boolean result = PropertyPathHelper.isTerminal(boolean.class);
+
+            assertThat(result).isTrue();
+        }
+
+        @Test
+        public void enumType() {
+            boolean result = PropertyPathHelper.isTerminal(DayOfWeek.class);
+
+            assertThat(result).isTrue();
+        }
+
+        @Test
+        public void convertibles() {
+            boolean result = PropertyPathHelper.isTerminal(MetricRecordingSettings.class);
+
+            assertThat(result).isTrue();
+        }
+
+        @Test
+        public void any() {
+            boolean result = PropertyPathHelper.isTerminal(this.getClass());
+
+            assertThat(result).isFalse();
+        }
+
     }
 
     @Nested
