--- conflicted
+++ resolved
@@ -18,10 +18,7 @@
         addConverter(new StringToMetricRecordingSettingsConverter());
         addConverter(new NumberToMetricRecordingSettingsConverter());
         addConverter(new BooleanToExporterEnabledStateConverter());
-<<<<<<< HEAD
+        addConverter(new StringToExporterEnabledStateConverter());
         addConverter(new StringToTransportProtocolConverter());
-=======
-        addConverter(new StringToExporterEnabledStateConverter());
->>>>>>> 29ce11eb
     }
 }