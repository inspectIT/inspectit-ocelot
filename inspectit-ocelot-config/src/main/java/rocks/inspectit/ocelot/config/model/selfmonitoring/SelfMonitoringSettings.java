--- conflicted
+++ resolved
@@ -2,9 +2,6 @@
 
 import lombok.Data;
 import lombok.NoArgsConstructor;
-import rocks.inspectit.ocelot.config.model.metrics.StandardMetricsSettings;
-
-import javax.validation.Valid;
 
 import javax.validation.Valid;
 
@@ -17,11 +14,7 @@
      */
     private boolean enabled;
 
-<<<<<<< HEAD
-     /**
-=======
     /**
->>>>>>> 28dbc899
      * Settings for {@link rocks.inspectit.ocelot.core.selfmonitoring.ActionsMetricsRecorder}
      */
     @Valid
