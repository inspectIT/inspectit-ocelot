inspectit:
  instrumentation:
<<<<<<< HEAD
   actions:

    'a_http_isErrorStatus':
      doc:
        description: |-
          Utility action which checks if a provided HTTP status (either as string or number) is an error code
          Everything except "null", 2xx and 3xx is interpreted as error.'
      input:
        'status': 'Object'
      value-body: |
        if (status instanceof Number) {
          int statusInt = ((Number) status).intValue();
          return Boolean.valueOf(statusInt >= 400);
        }
        if (status instanceof String) {
          String statusString = (String) status;
          if (statusString.length() == 3) {
            char firstChar = statusString.charAt(0);
            return Boolean.valueOf(firstChar < '1' || firstChar > '3');
=======
    actions:
    
      # Utility action which checks if a provided HTTP status (either as string or number) is an error code
      # Everything except "null", 2xx and 3xx is interpreted as error
      'a_http_isErrorStatus':
        input:
          'status': 'Object'
        value-body: |
          if (status instanceof Number) {
            int statusInt = ((Number) status).intValue();
            return Boolean.valueOf(statusInt >= 400);
>>>>>>> cc936f0f
          }
          if (status instanceof String) {
            String statusString = (String) status;
            if (statusString.length() == 3) {
              char firstChar = statusString.charAt(0);
              return Boolean.valueOf(firstChar < '1' || firstChar > '3');
            }
          }
          if (status == null) {
            return Boolean.FALSE;
          }
          return Boolean.TRUE;<|MERGE_RESOLUTION|>--- conflicted
+++ resolved
@@ -1,38 +1,20 @@
 inspectit:
   instrumentation:
-<<<<<<< HEAD
-   actions:
-
-    'a_http_isErrorStatus':
-      doc:
-        description: |-
-          Utility action which checks if a provided HTTP status (either as string or number) is an error code
-          Everything except "null", 2xx and 3xx is interpreted as error.'
-      input:
-        'status': 'Object'
-      value-body: |
-        if (status instanceof Number) {
-          int statusInt = ((Number) status).intValue();
-          return Boolean.valueOf(statusInt >= 400);
-        }
-        if (status instanceof String) {
-          String statusString = (String) status;
-          if (statusString.length() == 3) {
-            char firstChar = statusString.charAt(0);
-            return Boolean.valueOf(firstChar < '1' || firstChar > '3');
-=======
     actions:
     
       # Utility action which checks if a provided HTTP status (either as string or number) is an error code
       # Everything except "null", 2xx and 3xx is interpreted as error
       'a_http_isErrorStatus':
+        doc:
+          description: |-
+            Utility action which checks if a provided HTTP status (either as string or number) is an error code
+            Everything except "null", 2xx and 3xx is interpreted as error.'
         input:
           'status': 'Object'
         value-body: |
           if (status instanceof Number) {
             int statusInt = ((Number) status).intValue();
             return Boolean.valueOf(statusInt >= 400);
->>>>>>> cc936f0f
           }
           if (status instanceof String) {
             String statusString = (String) status;
