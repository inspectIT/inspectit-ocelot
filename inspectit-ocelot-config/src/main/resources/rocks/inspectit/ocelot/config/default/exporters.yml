--- conflicted
+++ resolved
@@ -15,23 +15,6 @@
         # the port on which the /metrics endpoint of prometheus will be started
         port: 8888
 
-<<<<<<< HEAD
-=======
-      # settings for the OpenCensus Agent Metrics exporter (https://opencensus.io/exporters/supported-exporters/java/ocagent/)
-      open-census-agent:
-        # Whether the exporter should be enabled, possible states are DISABLED, IF_CONFIGURED and ENABLED
-        enabled: IF_CONFIGURED
-        # address of the open-census agent (e.g. localhost:1234)
-        address: null
-        # if true, SSL is disabled
-        use-insecure: false
-        # the service-name which will be used to publish the metrics
-        service-name: ${inspectit.service-name}
-        # the time at which the exporter tries to reconnect to the OpenCensus agent
-        reconnection-period: 5s
-        # the export interval of the metrics
-        export-interval: ${inspectit.metrics.frequency}
->>>>>>> 28dbc899
 
       influx:
         # Whether the exporter should be enabled, possible states are DISABLED, IF_CONFIGURED and ENABLED
@@ -55,8 +38,7 @@
         # E.g. if the exportInterval is 15s and the buffer-size is 4, the export will keep up to one minute of data in memory.
         buffer-size: 40
 
-<<<<<<< HEAD
-      # settings for the LoggingMetricExporter used in LoggingMetricExporterService
+      # settings used in LoggingMetricsExporterService for the LoggingMetricExporter (https://github.com/open-telemetry/opentelemetry-java/tree/main/exporters/logging)
       logging:
           enabled: false
           # the export interval of the metrics
@@ -70,15 +52,6 @@
         # the endpoint
         url: http://127.0.0.1:4318
 
-=======
-      # settings used in LoggingMetricsExporterService for the LoggingMetricExporter (https://github.com/open-telemetry/opentelemetry-java/tree/main/exporters/logging)
-      logging:
-          enabled: false
-          service-name: ${inspectit.service-name}
-          # the export interval of the metrics
-          export-interval: ${inspectit.metrics.frequency}
-
->>>>>>> 28dbc899
     # settings for trace exporters
     tracing:
 
@@ -98,35 +71,16 @@
         url: null
       # settings for Jaeger gRPC exporter
       jaeger-grpc:
-        enabled: false
+        # Whether the exporter should be enabled, possible states are DISABLED, IF_CONFIGURED and ENABLED
+        enabled: IF_CONFIGURED
         # the URL under which the Jaeger gRPC server can be accessed, e.g., http://127.0.0.1:14250/v1/traces
-        grpc: http://127.0.0.1:14250/v1/traces
+        grpc: null
 
-<<<<<<< HEAD
-      # settings for the LoggingSpanExporter used in LoggingTraceExporterService
+      # settings used in LoggingTraceExporterService for the LoggingSpanExporter (https://github.com/open-telemetry/opentelemetry-java/tree/main/exporters/logging)
       logging:
           enabled: false
 
       # settings for the OtlpGrpcSpanExporter used in OtlpGrpcTraceExporterService
       otlp-grpc:
           enabled: false
-          url: null
-=======
-      # settings for the OpenCensus Agent Trace exporter (https://opencensus.io/exporters/supported-exporters/java/ocagent/)
-      open-census-agent:
-        # Whether the exporter should be enabled, possible states are DISABLED, IF_CONFIGURED and ENABLED
-        enabled: IF_CONFIGURED
-        # Address of the open-census agent (e.g. localhost:1234)
-        address: null
-        # if true, SSL is disabled
-        use-insecure: false
-        # the service-name which will be used to publish the spans
-        service-name: ${inspectit.service-name}
-        # the time at which the exporter tries to reconnect to the OpenCensus agent
-        reconnection-period: 5s
-
-      # settings used in LoggingTraceExporterService for the LoggingSpanExporter (https://github.com/open-telemetry/opentelemetry-java/tree/main/exporters/logging)
-      logging:
-          enabled: false
-          service-name: ${inspectit.service-name}
->>>>>>> 28dbc899
+          url: null