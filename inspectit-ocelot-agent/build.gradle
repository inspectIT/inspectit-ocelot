plugins {
    id "me.champeau.gradle.jmh" version "0.5.3"
    id 'maven-publish'
    id 'com.palantir.docker' version "0.21.0"
}

evaluationDependsOn(':inspectit-ocelot-bootstrap')
evaluationDependsOn(':inspectit-ocelot-core')

test {
    useJUnitPlatform()

    testLogging {
        exceptionFormat = 'full'
    }
}

group = 'rocks.inspectit.ocelot'
sourceCompatibility = 1.8

configurations {
    opentelemetry
}

dependencies {
    compileOnly(
            project(':inspectit-ocelot-bootstrap'),
            "org.projectlombok:lombok:${lombokVersion}"
    )

    opentelemetry(
        "io.opentelemetry:opentelemetry-sdk:${openTelemetryVersion}",
        "io.opentelemetry:opentelemetry-opencensus-shim:${openTelemetryAlphaVersion}",
        "io.opencensus:opencensus-impl:${openCensusVersion}",
    )
<<<<<<< HEAD

    annotationProcessor 'org.projectlombok:lombok:1.18.12'
    testImplementation(
=======
    annotationProcessor "org.projectlombok:lombok:${lombokVersion}"
    testImplementation (
>>>>>>> 191060f1
            'org.junit.jupiter:junit-jupiter-api:5.3.1',
            'org.mockito:mockito-junit-jupiter:2.23.0',
            "ch.qos.logback:logback-classic:${logbackVersion}",
    )
    testRuntimeOnly 'org.junit.jupiter:junit-jupiter-engine:5.3.1'
}

<<<<<<< HEAD

task buildOpenTelemetryFatJar(type: Jar){
    archiveFileName = "opentelemetry-fat.jar"
=======
task copyAgent(type: Copy) {
    dependsOn jar
    from(buildDir.toString() + "/inspectit-ocelot-agent-${version}.jar")
    into(buildDir)
    rename ("inspectit-ocelot-agent-${version}\\.jar", 'inspectit-ocelot-agent.jar')
}

docker {
    dependsOn copyAgent

    name "inspectit/inspectit-ocelot-agent"
    tags "${version}"
    dockerfile file('docker/Dockerfile')
    files 'docker/entrypoint.sh', "$buildDir/inspectit-ocelot-agent.jar"
}

task buildOpencensusFatJar(type: Jar) {
    archiveFileName = "opencensus-fat.jar"
>>>>>>> 191060f1
    destinationDirectory = file("$buildDir/jarGen")
    from{
        configurations.opentelemetry.collect{it.isDirectory() ? it : zipTree(it) }
    }
}

processJmhResources {
    duplicatesStrategy = DuplicatesStrategy.EXCLUDE
}

jar {
    destinationDirectory = buildDir
    archivesBaseName = "${project.name}"

    manifest {
        from file("src/main/resources/META-INF/MANIFEST.MF")
    }

    // include the open-telemetry dependencies as a fat jar
    dependsOn buildOpenTelemetryFatJar
    from "$buildDir/jarGen"

    from project(':inspectit-ocelot-bootstrap').jar.outputs
    from project(':inspectit-ocelot-core').jar.outputs

    //include all "implementation" dependencies in fat jar
    from {
        configurations.runtimeClasspath.collect { it.isDirectory() ? it : zipTree(it) }
    }
}

//----------------------------------------------------------------------------------------------------------------------
// Based on the integration tests of https://github.com/census-instrumentation/opencensus-java/tree/master/contrib/agent
//----------------------------------------------------------------------------------------------------------------------

sourceSets {
    systemTest {
        java {
            srcDir file('src/system-test/java')
        }
        resources.srcDir file('src/system-test/resources')
    }
}

configurations {
    systemTestCompile.extendsFrom testImplementation
    jmh.extendsFrom systemTestImplementation
}

dependencies {

    systemTestCompileOnly(
            platform("io.opentelemetry:opentelemetry-bom:${openTelemetryVersion}"),
            platform("io.opentelemetry:opentelemetry-bom-alpha:${openTelemetryAlphaVersion}"),
            "io.opentelemetry:opentelemetry-sdk",
            "io.opentelemetry:opentelemetry-opencensus-shim",
            "io.opencensus:opencensus-impl:${openCensusVersion}",

            project(':inspectit-ocelot-bootstrap')
    )

    systemTestImplementation(
            "io.opencensus:opencensus-testing:${openCensusVersion}",
            "io.opencensus:opencensus-api:${openCensusVersion}",

            // for InMemorySpanExporter
            platform("io.opentelemetry:opentelemetry-bom:${openTelemetryVersion}"),
            "io.opentelemetry:opentelemetry-sdk-testing",
            platform("io.opentelemetry:opentelemetry-bom-alpha:${openTelemetryAlphaVersion}"),
            "io.opentelemetry:opentelemetry-semconv",

            'org.junit.jupiter:junit-jupiter-engine:5.3.1',
            'org.junit.jupiter:junit-jupiter-api:5.3.1',

            'org.assertj:assertj-core:3.11.1',
            'org.awaitility:awaitility:3.1.5',
            "com.github.tomakehurst:wiremock:2.25.1",

            'org.apache.httpcomponents:httpclient:4.5.6',
            'org.eclipse.jetty:jetty-server:9.4.3.v20170317',
            'org.eclipse.jetty:jetty-servlet:9.4.3.v20170317',

            'com.h2database:h2:1.4.199',

            // only used for log-correlation tests
            'org.apache.logging.log4j:log4j-api:2.15.0',
            'org.apache.logging.log4j:log4j-core:2.15.0',
            'log4j:log4j:1.2.16',
            'ch.qos.logback:logback-classic:1.2.10' // Used for SLF4J Correlation

    )

    jmh(
            sourceSets.systemTest.output,
            project(':inspectit-ocelot-bootstrap')
    )
}

if (!project.hasProperty("systemTestJavaHomes")) {
    ext.systemTestJavaHomes = System.properties['java.home']
}
def agentJarPath = jar.archivePath.toString()

task systemTest {
    group = 'Verification'
    description = "Runs system tests with the agent attached as javaagent for all JDKs configured via the 'systemTestJavaHomes' property."

    // Always run this task when its executed
    outputs.upToDateWhen { false }

    def javaExecutables = ("${systemTestJavaHomes}")
            .tokenize(File.pathSeparator)
            .collect {
                org.apache.tools.ant.taskdefs.condition.Os.isFamily(
                        org.apache.tools.ant.taskdefs.condition.Os.FAMILY_WINDOWS)
                        ? "${it}/bin/java.exe"
                        : "${it}/bin/java"
            }
            .collect { new File(it).getCanonicalPath() }
            .unique()

    assert javaExecutables.size > 0:
            'No Java executables found for running system tests'

    javaExecutables.eachWithIndex { javaExecutable, index ->
        def paths = "${javaExecutable}".tokenize(File.separator)
        def javaName = "${index}"
        if (paths.size > 3) {
            javaName = paths[paths.size - 4] + "_" + paths[paths.size - 3]
        } else if (paths.length > 2) {
            javaName = paths[paths.size - 3]
        }

        def perVersionSystemTest = task("systemTest_${javaName}", type: Test) {

            group = 'Verification'
            description = "Runs system tests on ${javaExecutable}"


            useJUnitPlatform()

            testLogging {
                // Let Gradle output the stdout and stderr from tests, too. This is useful for investigating
                // test failures on Travis, where we can't view Gradle's test reports.
                showStandardStreams = true

                // Include the exception message and full stacktrace for failed tests.
                exceptionFormat 'full'
            }

            dependsOn jar

            testClassesDirs = sourceSets.systemTest.output.classesDirs
            classpath = sourceSets.systemTest.runtimeClasspath

            executable = javaExecutable

            jacoco {
                includeNoLocationClasses = true
                includes = ["rocks/inspectit/*"]
            }


            // The JaCoCo agent must be specified first so that it can instrument our agent.
            // This is a work around for the issue that the JaCoCo agent is added last, cf.
            // https://discuss.gradle.org/t/jacoco-gradle-adds-the-agent-last-to-jvm-args/7124.
            doFirst {

                def os = new ByteArrayOutputStream();
                exec {
                    executable = javaExecutable
                    args = ["-version"]
                    standardOutput = os
                    errorOutput = os
                }
                if (!os.toString().contains("\"1.8.")) {
                    //Turns the jigsaw warnings into errors, making the system tests fail in case of illegal accesses
                    jvmArgs "--illegal-access=deny"
                }

                jvmArgs "-Dinspectit.config.file-based.path=$projectDir/src/system-test/resources/config"
                // make inspectIT scan the workdir for configs
                jvmArgs "-Dinspectit.publishOpenTelemetryToBootstrap=true"  // make inspectIT push OTEL to the bootstrap
                jvmArgs jacoco.asJvmArg + ",inclbootstrapclasses=true"      // JaCoCo agent first + bootstrap instrumentation
                jvmArgs "-javaagent:${agentJarPath}"  // Our agent second.

                // stricter checker makes sure that {@link Scope}s are closed on the correct thread and
                // that they are not garbage collected before being closed.
                jvmArgs "-Dio.opentelemetry.context.enableStrictContext=true"

                // enable reflection used in TestUtils#initializeOpenTelemetryForSystemTesting for JDK 11 and later
                if(JavaVersion.current() >= JavaVersion.VERSION_11) {
                    // --add-opens has the following syntax: {A}/{package}={B}
                    jvmArgs "--add-opens=java.base/java.lang.reflect=ALL-UNNAMED"
                }

                jacoco.enabled = false  // Don't add the JaCoCo agent again.
            }

            doFirst { logger.lifecycle("Running system tests using ${javaExecutable}.") }
        }

        systemTest.dependsOn perVersionSystemTest
    }
}
systemTest.mustRunAfter test
check.dependsOn systemTest

jmh {

    /**
     * Use -PjmhInclude='regular expression' to specify what tests to run with JMH.
     */
    if (project.hasProperty('jmhInclude')) {
        String regex = project.getProperty('jmhInclude')
        println "Filtering for JMH-Tests matching to regex: " + regex
        include = [regex]
    }

    /**
     * Use -jmhProfiler='profiler name and settings' to specify what profiler to run with JMH.
     */
    if (project.hasProperty('jmhProfiler')) {
        String profiler = project.getProperty('jmhProfiler')
        println "Using profiler for JMH tests: " + profiler
        profilers = [profiler]
    }

    /**
     * Use -jmhFlightRecorder=true to add Flight recorder options to the JVM args. You'll need openJDK 11 or OracleJDK 8.
     */
    def allJmvArgs = []
    if (project.hasProperty('jmhFlightRecorder')) {
        def recordingFile = "rec-jmh-${project.name}-${System.currentTimeMillis()}.jfr"
        def frProperties = "-XX:StartFlightRecording=duration=10s,delay=10s,filename=${recordingFile}".toString()
        allJmvArgs.addAll(['-XX:+UnlockCommercialFeatures', '-XX:+FlightRecorder', '-XX:+UnlockDiagnosticVMOptions', '-XX:+DebugNonSafepoints', frProperties, '-Djavax.xml.parsers.SAXParserFactory=com.sun.org.apache.xerces.internal.jaxp.SAXParserFactoryImpl'])
    }

    String loggingPath = "-Dinspectit.logging.file.path=$buildDir/jmh/inspectit-logs".toString()
    String configPath = "-Dinspectit.config.file-based.path=$projectDir/src/jmh/resources/config".toString()
    String agentSetup = "-javaagent:${agentJarPath}".toString()

    allJmvArgs.addAll([loggingPath, configPath, agentSetup])
    jvmArgs = allJmvArgs

    // output of results and duplicateClassesStrategy
    humanOutputFile = file("$buildDir/jmh/human.txt")
    resultsFile = file("$buildDir/jmh/results.txt")
    duplicateClassesStrategy = DuplicatesStrategy.EXCLUDE

    // shared settings if not defined on the class level
    warmupIterations = 3
    warmup = '3s'
    iterations = 5
    timeOnIteration = '3s'
    fork = 1
}
tasks.jmh.dependsOn jar<|MERGE_RESOLUTION|>--- conflicted
+++ resolved
@@ -33,14 +33,8 @@
         "io.opentelemetry:opentelemetry-opencensus-shim:${openTelemetryAlphaVersion}",
         "io.opencensus:opencensus-impl:${openCensusVersion}",
     )
-<<<<<<< HEAD
-
-    annotationProcessor 'org.projectlombok:lombok:1.18.12'
-    testImplementation(
-=======
     annotationProcessor "org.projectlombok:lombok:${lombokVersion}"
     testImplementation (
->>>>>>> 191060f1
             'org.junit.jupiter:junit-jupiter-api:5.3.1',
             'org.mockito:mockito-junit-jupiter:2.23.0',
             "ch.qos.logback:logback-classic:${logbackVersion}",
@@ -48,11 +42,6 @@
     testRuntimeOnly 'org.junit.jupiter:junit-jupiter-engine:5.3.1'
 }
 
-<<<<<<< HEAD
-
-task buildOpenTelemetryFatJar(type: Jar){
-    archiveFileName = "opentelemetry-fat.jar"
-=======
 task copyAgent(type: Copy) {
     dependsOn jar
     from(buildDir.toString() + "/inspectit-ocelot-agent-${version}.jar")
@@ -69,9 +58,8 @@
     files 'docker/entrypoint.sh', "$buildDir/inspectit-ocelot-agent.jar"
 }
 
-task buildOpencensusFatJar(type: Jar) {
-    archiveFileName = "opencensus-fat.jar"
->>>>>>> 191060f1
+task buildOpenTelemetryFatJar(type: Jar){
+    archiveFileName = "opentelemetry-fat.jar"
     destinationDirectory = file("$buildDir/jarGen")
     from{
         configurations.opentelemetry.collect{it.isDirectory() ? it : zipTree(it) }
